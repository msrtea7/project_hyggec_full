<<<<<<< HEAD
// hyggec - The didactic compiler for the Hygge programming language.
// Copyright (C) 2023 Technical University of Denmark
// Author: Alceste Scalas <alcsc@dtu.dk>
// Released under the MIT license (see LICENSE.md for details)

/// Type definitions for the Abstract Syntax Tree of Hygge.
module AST


/// Position of an AST element, with line/column numbers starting with 1.
[<RequireQualifiedAccess>]
type Position =
    { /// The name of the file being parsed.
      FileName: string
      /// "Main" line of the AST elements, used e.g. to report typing errors.
      Line: int
      /// "Main" column of the AST elements, used e.g. to report typing errors.
      Col: int
      /// Line where the AST element starts.
      LineStart: int
      /// Column where the AST element starts.
      ColStart: int
      /// Line where the AST element ends.
      LineEnd: int
      /// Column where the AST element ends.
      ColEnd: int
    }
    with
        /// Return a comoact string representation of a position in the input
        /// source file.
        member this.Format =
           $"(%d{this.LineStart}:%d{this.ColStart}-%d{this.LineEnd}:%d{this.ColEnd})"


/// Node of the Abstract Syntex Tree of a 'pretype', i.e. something that
/// syntactically looks like a Hygge type (found e.g. in type ascriptions).
[<RequireQualifiedAccess>]
type PretypeNode =
    { /// Position of the pretype Abstract Syntax Tree node in the source file.
      Pos: Position
      /// Pretype contained in this Abstract Syntax Tree node.
      Pretype: Pretype
    }

/// Hygge pretype represented in an Abstract Syntax Tree.
and Pretype =
    /// A type identifier.
    | TId of id: string
    /// A function pretype, with argument pretypes and return pretype.
    | TFun of args: List<PretypeNode>
            * ret: PretypeNode
    /// A structure pretype, with pretypes for each field.
    | TStruct of fields: List<string * PretypeNode>
    /// Discriminated union type.  Each case consists of a name and a pretype.
    | TUnion of cases: List<string * PretypeNode>


/// Node of the Abstract Syntax Tree of a Hygge expression.  The meaning of the
/// two type arguments is the following: 'E specifies what typing environment
/// information is associated to each expression in the AST; 'T specifies what
/// type information is assigned to each expression in the AST.
[<RequireQualifiedAccess>]
type Node<'E,'T> = 
    { /// Hygge expression contained in the AST node.
      Expr: Expr<'E,'T>
      /// Position in the source file of the expression in this AST node.
      Pos: Position
      /// Typing environment used to type-check the expression in this AST node.
      Env: 'E
      /// Type assigned to the expression in this AST node.
      Type: 'T
    }


/// Hygge expression represented in an AST. The two type arguments have the same
/// meaning described in 'Node' above.
and Expr<'E,'T> =
    /// Unit value.
    | UnitVal

    /// Integer value.
    | BoolVal of value: bool

    /// Integer value.
    | IntVal of value: int

    /// Floating-point constant (single-precision, a.k.a. float32).
    | FloatVal of value: single

    /// String value.
    | StringVal of value: string

    /// Variable name.
    | Var of name: string

    /// Addition between lhs and rhs.
    | Add of lhs: Node<'E,'T>
           * rhs: Node<'E,'T>

    /// Multiplication between lhs and rhs.
    | Mult of lhs: Node<'E,'T>
            * rhs: Node<'E,'T>

    /// Logical and between lhs and rhs.
    | And of lhs: Node<'E,'T>
           * rhs: Node<'E,'T>

    /// Logical or between lhs and rhs.
    | Or of lhs: Node<'E,'T>
          * rhs: Node<'E,'T>

    /// Logical not
    | Not of arg: Node<'E,'T>

    /// Comparison: is the lhs equal to the rhs?
    | Eq of lhs: Node<'E,'T>
          * rhs: Node<'E,'T>

    /// Comparison: is the lhs less than the rhs?
    | Less of lhs: Node<'E,'T>
            * rhs: Node<'E,'T>

    /// Read an integer value from the console.
    | ReadInt

    /// Read a floating-point value from the console.
    | ReadFloat

    /// Print the result of the 'Arg' expression on the console.
    | Print of arg: Node<'E,'T>

    /// Print the result of the 'Arg' expression on the console, with a final
    /// newline.
    | PrintLn of arg: Node<'E,'T>

    /// Conditional expression (if ... then ... else ...).
    | If of condition: Node<'E,'T>
          * ifTrue: Node<'E,'T>
          * ifFalse: Node<'E,'T>

    /// Sequence of expressions.
    | Seq of nodes: List<Node<'E,'T>>

    /// Type alias: the type called 'name' is defined as 'def' and is usable in
    /// the given 'scope'.
    | Type of name: string
            * def: PretypeNode
            * scope: Node<'E,'T>

    /// Type ascription: an expression with an explicit type annotation.
    | Ascription of tpe: PretypeNode
                  * node: Node<'E,'T>

    /// Assertion: fail at runtime if the argument does not evaluate to true.
    | Assertion of arg: Node<'E,'T>

    /// Let-binder, used to introduce a variable with the given 'name' in a
    /// 'scope'.  The variable is initialised with the result of the expression
    /// in 'init'.
    | Let of name: string
           * init: Node<'E,'T>
           * scope: Node<'E,'T>

    /// Let-binder with explicit type annotation, used to introduce a variable
    /// with the given 'name' and pretype ('tpe') in a 'scope'.  The variable is
    /// initialised with the result of the expression in 'init'.
    | LetT of name: string
            * tpe: PretypeNode
            * init: Node<'E,'T>
            * scope: Node<'E,'T>

    /// Let-binder for mutable variables, used to introduce a mutable variable
    /// with the given 'name' in a 'scope'.  The variable is initialised with
    /// the result of the expression in 'init'.
    | LetMut of name: string
              * init: Node<'E,'T>
              * scope: Node<'E,'T>

    /// Assignment of a value (computed from 'expr') to a mutable target (e.g. a
    /// variable).
    | Assign of target: Node<'E,'T>
              * expr: Node<'E,'T>

    /// 'While' loop: as long as 'cond' is true, repeat the 'body'.
    | While of cond: Node<'E,'T>
             * body: Node<'E,'T>


//dowhile
    /// 'Do-While' loop: execute 'body' at least once, then repeat while 'cond' is true.
    | DoWhile of body: Node<'E,'T>
           * cond: Node<'E,'T>

    /// Lambda term, i.e. function instance.
    | Lambda of args: List<string * PretypeNode>
              * body: Node<'E,'T>

    /// Application of an expression (expected to be a function) to a list of
    /// arguments.
    | Application of expr: Node<'E,'T>
                   * args: List<Node<'E,'T>>

    /// Constructor of a structure instance: each field has a name and a
    /// corresponding AST child.
    | StructCons of fields: List<string * Node<'E,'T>>

    /// Access a field of a target expression (e.g. a structure).
    | FieldSelect of target: Node<'E,'T>
                   * field: string

    /// Pointer to a location in the heap, with its address.  This is a runtime
    /// value that is only used by the Hygge interpreter as an intermediate
    /// result; it has no syntax in the parser, so it cannot be written in Hygge
    /// programs.
    | Pointer of addr: uint

    /// Constructor of a discriminated union type instance, with a label and an
    /// expression.
    | UnionCons of label: string
                 * expr: Node<'E,'T>

    /// Pattern matching construct: check whether the given expression matches
    /// one the specified cases of a discriminated union.  Each case contains
    /// the case label, a variable that is bound to the matched case value,
    /// and a continuation expression (that can use that variable to access the
    /// match case value).
    | Match of expr: Node<'E,'T>
             * cases: List<string * string * Node<'E,'T>>
          

//copy
    /// Creates a copy of a structure. For shallow copy, only the top-level structure
    /// is duplicated.
    | DeepCopy of arg: Node<'E,'T>
    | ShallowCopy of arg: Node<'E,'T>


/// A type alias for an untyped AST, where there is no typing environment nor
/// typing information (unit).
type UntypedAST = Node<unit, unit>


/// A type alias for an untyped expression within an untyped AST, where there is
/// no typing environment nor typing information (unit).
=======
// hyggec - The didactic compiler for the Hygge programming language.
// Copyright (C) 2023 Technical University of Denmark
// Author: Alceste Scalas <alcsc@dtu.dk>
// Released under the MIT license (see LICENSE.md for details)

/// Type definitions for the Abstract Syntax Tree of Hygge.
module AST


/// Position of an AST element, with line/column numbers starting with 1.
[<RequireQualifiedAccess>]
type Position =
    { /// The name of the file being parsed.
      FileName: string
      /// "Main" line of the AST elements, used e.g. to report typing errors.
      Line: int
      /// "Main" column of the AST elements, used e.g. to report typing errors.
      Col: int
      /// Line where the AST element starts.
      LineStart: int
      /// Column where the AST element starts.
      ColStart: int
      /// Line where the AST element ends.
      LineEnd: int
      /// Column where the AST element ends.
      ColEnd: int
    }
    with
        /// Return a comoact string representation of a position in the input
        /// source file.
        member this.Format =
           $"(%d{this.LineStart}:%d{this.ColStart}-%d{this.LineEnd}:%d{this.ColEnd})"


/// Node of the Abstract Syntex Tree of a 'pretype', i.e. something that
/// syntactically looks like a Hygge type (found e.g. in type ascriptions).
[<RequireQualifiedAccess>]
type PretypeNode =
    { /// Position of the pretype Abstract Syntax Tree node in the source file.
      Pos: Position
      /// Pretype contained in this Abstract Syntax Tree node.
      Pretype: Pretype
    }

/// Hygge pretype represented in an Abstract Syntax Tree.
and Pretype =
    /// A type identifier.
    | TId of id: string
    /// A function pretype, with argument pretypes and return pretype.
    | TFun of args: List<PretypeNode>
            * ret: PretypeNode
    /// A structure pretype, with pretypes for each field.
    | TStruct of fields: List<string * PretypeNode>
    /// Discriminated union type.  Each case consists of a name and a pretype.
    | TUnion of cases: List<string * PretypeNode>


/// Node of the Abstract Syntax Tree of a Hygge expression.  The meaning of the
/// two type arguments is the following: 'E specifies what typing environment
/// information is associated to each expression in the AST; 'T specifies what
/// type information is assigned to each expression in the AST.
[<RequireQualifiedAccess>]
type Node<'E,'T> = 
    { /// Hygge expression contained in the AST node.
      Expr: Expr<'E,'T>
      /// Position in the source file of the expression in this AST node.
      Pos: Position
      /// Typing environment used to type-check the expression in this AST node.
      Env: 'E
      /// Type assigned to the expression in this AST node.
      Type: 'T
    }


/// Hygge expression represented in an AST. The two type arguments have the same
/// meaning described in 'Node' above.
and Expr<'E,'T> =
    /// Unit value.
    | UnitVal

    /// Integer value.
    | BoolVal of value: bool

    /// Integer value.
    | IntVal of value: int

    /// Floating-point constant (single-precision, a.k.a. float32).
    | FloatVal of value: single

    /// String value.
    | StringVal of value: string

    /// Variable name.
    | Var of name: string

    /// Addition between lhs and rhs.
    | Add of lhs: Node<'E,'T>
           * rhs: Node<'E,'T>

    /// Multiplication between lhs and rhs.
    | Mult of lhs: Node<'E,'T>
            * rhs: Node<'E,'T>

    /// Logical and between lhs and rhs.
    | And of lhs: Node<'E,'T>
           * rhs: Node<'E,'T>

    /// Logical or between lhs and rhs.
    | Or of lhs: Node<'E,'T>
          * rhs: Node<'E,'T>

    /// Logical not
    | Not of arg: Node<'E,'T>

    /// Comparison: is the lhs equal to the rhs?
    | Eq of lhs: Node<'E,'T>
          * rhs: Node<'E,'T>

    /// Comparison: is the lhs less than the rhs?
    | Less of lhs: Node<'E,'T>
            * rhs: Node<'E,'T>

    /// Read an integer value from the console.
    | ReadInt

    /// Read a floating-point value from the console.
    | ReadFloat

    /// Print the result of the 'Arg' expression on the console.
    | Print of arg: Node<'E,'T>

    /// Print the result of the 'Arg' expression on the console, with a final
    /// newline.
    | PrintLn of arg: Node<'E,'T>

    /// Conditional expression (if ... then ... else ...).
    | If of condition: Node<'E,'T>
          * ifTrue: Node<'E,'T>
          * ifFalse: Node<'E,'T>

    /// Sequence of expressions.
    | Seq of nodes: List<Node<'E,'T>>

    /// Type alias: the type called 'name' is defined as 'def' and is usable in
    /// the given 'scope'.
    | Type of name: string
            * def: PretypeNode
            * scope: Node<'E,'T>

    /// Type ascription: an expression with an explicit type annotation.
    | Ascription of tpe: PretypeNode
                  * node: Node<'E,'T>

    /// Assertion: fail at runtime if the argument does not evaluate to true.
    | Assertion of arg: Node<'E,'T>

    /// Let-binder, used to introduce a variable with the given 'name' in a
    /// 'scope'.  The variable is initialised with the result of the expression
    /// in 'init'.
    | Let of name: string
           * init: Node<'E,'T>
           * scope: Node<'E,'T>

    /// Let-binder with explicit type annotation, used to introduce a variable
    /// with the given 'name' and pretype ('tpe') in a 'scope'.  The variable is
    /// initialised with the result of the expression in 'init'.
    | LetT of name: string
            * tpe: PretypeNode
            * init: Node<'E,'T>
            * scope: Node<'E,'T>

    /// Let-binder for mutable variables, used to introduce a mutable variable
    /// with the given 'name' in a 'scope'.  The variable is initialised with
    /// the result of the expression in 'init'.
    | LetMut of name: string
              * init: Node<'E,'T>
              * scope: Node<'E,'T>

    /// Let-binder for recursive functions, used to introduce a recursive function
    /// with the given 'name' and pretype ('tpe') in a 'scope'. The function can 
    /// call itself recursively in the 'init' expression.
    | LetRec of name: string
              * tpe: PretypeNode
              * init: Node<'E,'T>
              * scope: Node<'E,'T>

    /// Assignment of a value (computed from 'expr') to a mutable target (e.g. a
    /// variable).
    | Assign of target: Node<'E,'T>
              * expr: Node<'E,'T>

    /// 'While' loop: as long as 'cond' is true, repeat the 'body'.
    | While of cond: Node<'E,'T>
             * body: Node<'E,'T>

    /// Lambda term, i.e. function instance.
    | Lambda of args: List<string * PretypeNode>
              * body: Node<'E,'T>

    /// Application of an expression (expected to be a function) to a list of
    /// arguments.
    | Application of expr: Node<'E,'T>
                   * args: List<Node<'E,'T>>

    /// Constructor of a structure instance: each field has a name and a
    /// corresponding AST child.
    | StructCons of fields: List<string * Node<'E,'T>>

    /// Access a field of a target expression (e.g. a structure).
    | FieldSelect of target: Node<'E,'T>
                   * field: string

    /// Pointer to a location in the heap, with its address.  This is a runtime
    /// value that is only used by the Hygge interpreter as an intermediate
    /// result; it has no syntax in the parser, so it cannot be written in Hygge
    /// programs.
    | Pointer of addr: uint

    /// Constructor of a discriminated union type instance, with a label and an
    /// expression.
    | UnionCons of label: string
                 * expr: Node<'E,'T>

    /// Pattern matching construct: check whether the given expression matches
    /// one the specified cases of a discriminated union.  Each case contains
    /// the case label, a variable that is bound to the matched case value,
    /// and a continuation expression (that can use that variable to access the
    /// match case value).
    | Match of expr: Node<'E,'T>
             * cases: List<string * string * Node<'E,'T>>


/// A type alias for an untyped AST, where there is no typing environment nor
/// typing information (unit).
type UntypedAST = Node<unit, unit>


/// A type alias for an untyped expression within an untyped AST, where there is
/// no typing environment nor typing information (unit).
>>>>>>> 778bdf1c
type UntypedExpr = Expr<unit, unit><|MERGE_RESOLUTION|>--- conflicted
+++ resolved
@@ -1,4 +1,3 @@
-<<<<<<< HEAD
 // hyggec - The didactic compiler for the Hygge programming language.
 // Copyright (C) 2023 Technical University of Denmark
 // Author: Alceste Scalas <alcsc@dtu.dk>
@@ -177,6 +176,14 @@
               * init: Node<'E,'T>
               * scope: Node<'E,'T>
 
+    /// Let-binder for recursive functions, used to introduce a recursive function
+    /// with the given 'name' and pretype ('tpe') in a 'scope'. The function can 
+    /// call itself recursively in the 'init' expression.
+    | LetRec of name: string
+              * tpe: PretypeNode
+              * init: Node<'E,'T>
+              * scope: Node<'E,'T>
+
     /// Assignment of a value (computed from 'expr') to a mutable target (e.g. a
     /// variable).
     | Assign of target: Node<'E,'T>
@@ -243,245 +250,4 @@
 
 /// A type alias for an untyped expression within an untyped AST, where there is
 /// no typing environment nor typing information (unit).
-=======
-// hyggec - The didactic compiler for the Hygge programming language.
-// Copyright (C) 2023 Technical University of Denmark
-// Author: Alceste Scalas <alcsc@dtu.dk>
-// Released under the MIT license (see LICENSE.md for details)
-
-/// Type definitions for the Abstract Syntax Tree of Hygge.
-module AST
-
-
-/// Position of an AST element, with line/column numbers starting with 1.
-[<RequireQualifiedAccess>]
-type Position =
-    { /// The name of the file being parsed.
-      FileName: string
-      /// "Main" line of the AST elements, used e.g. to report typing errors.
-      Line: int
-      /// "Main" column of the AST elements, used e.g. to report typing errors.
-      Col: int
-      /// Line where the AST element starts.
-      LineStart: int
-      /// Column where the AST element starts.
-      ColStart: int
-      /// Line where the AST element ends.
-      LineEnd: int
-      /// Column where the AST element ends.
-      ColEnd: int
-    }
-    with
-        /// Return a comoact string representation of a position in the input
-        /// source file.
-        member this.Format =
-           $"(%d{this.LineStart}:%d{this.ColStart}-%d{this.LineEnd}:%d{this.ColEnd})"
-
-
-/// Node of the Abstract Syntex Tree of a 'pretype', i.e. something that
-/// syntactically looks like a Hygge type (found e.g. in type ascriptions).
-[<RequireQualifiedAccess>]
-type PretypeNode =
-    { /// Position of the pretype Abstract Syntax Tree node in the source file.
-      Pos: Position
-      /// Pretype contained in this Abstract Syntax Tree node.
-      Pretype: Pretype
-    }
-
-/// Hygge pretype represented in an Abstract Syntax Tree.
-and Pretype =
-    /// A type identifier.
-    | TId of id: string
-    /// A function pretype, with argument pretypes and return pretype.
-    | TFun of args: List<PretypeNode>
-            * ret: PretypeNode
-    /// A structure pretype, with pretypes for each field.
-    | TStruct of fields: List<string * PretypeNode>
-    /// Discriminated union type.  Each case consists of a name and a pretype.
-    | TUnion of cases: List<string * PretypeNode>
-
-
-/// Node of the Abstract Syntax Tree of a Hygge expression.  The meaning of the
-/// two type arguments is the following: 'E specifies what typing environment
-/// information is associated to each expression in the AST; 'T specifies what
-/// type information is assigned to each expression in the AST.
-[<RequireQualifiedAccess>]
-type Node<'E,'T> = 
-    { /// Hygge expression contained in the AST node.
-      Expr: Expr<'E,'T>
-      /// Position in the source file of the expression in this AST node.
-      Pos: Position
-      /// Typing environment used to type-check the expression in this AST node.
-      Env: 'E
-      /// Type assigned to the expression in this AST node.
-      Type: 'T
-    }
-
-
-/// Hygge expression represented in an AST. The two type arguments have the same
-/// meaning described in 'Node' above.
-and Expr<'E,'T> =
-    /// Unit value.
-    | UnitVal
-
-    /// Integer value.
-    | BoolVal of value: bool
-
-    /// Integer value.
-    | IntVal of value: int
-
-    /// Floating-point constant (single-precision, a.k.a. float32).
-    | FloatVal of value: single
-
-    /// String value.
-    | StringVal of value: string
-
-    /// Variable name.
-    | Var of name: string
-
-    /// Addition between lhs and rhs.
-    | Add of lhs: Node<'E,'T>
-           * rhs: Node<'E,'T>
-
-    /// Multiplication between lhs and rhs.
-    | Mult of lhs: Node<'E,'T>
-            * rhs: Node<'E,'T>
-
-    /// Logical and between lhs and rhs.
-    | And of lhs: Node<'E,'T>
-           * rhs: Node<'E,'T>
-
-    /// Logical or between lhs and rhs.
-    | Or of lhs: Node<'E,'T>
-          * rhs: Node<'E,'T>
-
-    /// Logical not
-    | Not of arg: Node<'E,'T>
-
-    /// Comparison: is the lhs equal to the rhs?
-    | Eq of lhs: Node<'E,'T>
-          * rhs: Node<'E,'T>
-
-    /// Comparison: is the lhs less than the rhs?
-    | Less of lhs: Node<'E,'T>
-            * rhs: Node<'E,'T>
-
-    /// Read an integer value from the console.
-    | ReadInt
-
-    /// Read a floating-point value from the console.
-    | ReadFloat
-
-    /// Print the result of the 'Arg' expression on the console.
-    | Print of arg: Node<'E,'T>
-
-    /// Print the result of the 'Arg' expression on the console, with a final
-    /// newline.
-    | PrintLn of arg: Node<'E,'T>
-
-    /// Conditional expression (if ... then ... else ...).
-    | If of condition: Node<'E,'T>
-          * ifTrue: Node<'E,'T>
-          * ifFalse: Node<'E,'T>
-
-    /// Sequence of expressions.
-    | Seq of nodes: List<Node<'E,'T>>
-
-    /// Type alias: the type called 'name' is defined as 'def' and is usable in
-    /// the given 'scope'.
-    | Type of name: string
-            * def: PretypeNode
-            * scope: Node<'E,'T>
-
-    /// Type ascription: an expression with an explicit type annotation.
-    | Ascription of tpe: PretypeNode
-                  * node: Node<'E,'T>
-
-    /// Assertion: fail at runtime if the argument does not evaluate to true.
-    | Assertion of arg: Node<'E,'T>
-
-    /// Let-binder, used to introduce a variable with the given 'name' in a
-    /// 'scope'.  The variable is initialised with the result of the expression
-    /// in 'init'.
-    | Let of name: string
-           * init: Node<'E,'T>
-           * scope: Node<'E,'T>
-
-    /// Let-binder with explicit type annotation, used to introduce a variable
-    /// with the given 'name' and pretype ('tpe') in a 'scope'.  The variable is
-    /// initialised with the result of the expression in 'init'.
-    | LetT of name: string
-            * tpe: PretypeNode
-            * init: Node<'E,'T>
-            * scope: Node<'E,'T>
-
-    /// Let-binder for mutable variables, used to introduce a mutable variable
-    /// with the given 'name' in a 'scope'.  The variable is initialised with
-    /// the result of the expression in 'init'.
-    | LetMut of name: string
-              * init: Node<'E,'T>
-              * scope: Node<'E,'T>
-
-    /// Let-binder for recursive functions, used to introduce a recursive function
-    /// with the given 'name' and pretype ('tpe') in a 'scope'. The function can 
-    /// call itself recursively in the 'init' expression.
-    | LetRec of name: string
-              * tpe: PretypeNode
-              * init: Node<'E,'T>
-              * scope: Node<'E,'T>
-
-    /// Assignment of a value (computed from 'expr') to a mutable target (e.g. a
-    /// variable).
-    | Assign of target: Node<'E,'T>
-              * expr: Node<'E,'T>
-
-    /// 'While' loop: as long as 'cond' is true, repeat the 'body'.
-    | While of cond: Node<'E,'T>
-             * body: Node<'E,'T>
-
-    /// Lambda term, i.e. function instance.
-    | Lambda of args: List<string * PretypeNode>
-              * body: Node<'E,'T>
-
-    /// Application of an expression (expected to be a function) to a list of
-    /// arguments.
-    | Application of expr: Node<'E,'T>
-                   * args: List<Node<'E,'T>>
-
-    /// Constructor of a structure instance: each field has a name and a
-    /// corresponding AST child.
-    | StructCons of fields: List<string * Node<'E,'T>>
-
-    /// Access a field of a target expression (e.g. a structure).
-    | FieldSelect of target: Node<'E,'T>
-                   * field: string
-
-    /// Pointer to a location in the heap, with its address.  This is a runtime
-    /// value that is only used by the Hygge interpreter as an intermediate
-    /// result; it has no syntax in the parser, so it cannot be written in Hygge
-    /// programs.
-    | Pointer of addr: uint
-
-    /// Constructor of a discriminated union type instance, with a label and an
-    /// expression.
-    | UnionCons of label: string
-                 * expr: Node<'E,'T>
-
-    /// Pattern matching construct: check whether the given expression matches
-    /// one the specified cases of a discriminated union.  Each case contains
-    /// the case label, a variable that is bound to the matched case value,
-    /// and a continuation expression (that can use that variable to access the
-    /// match case value).
-    | Match of expr: Node<'E,'T>
-             * cases: List<string * string * Node<'E,'T>>
-
-
-/// A type alias for an untyped AST, where there is no typing environment nor
-/// typing information (unit).
-type UntypedAST = Node<unit, unit>
-
-
-/// A type alias for an untyped expression within an untyped AST, where there is
-/// no typing environment nor typing information (unit).
->>>>>>> 778bdf1c
 type UntypedExpr = Expr<unit, unit>