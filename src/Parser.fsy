<<<<<<< HEAD
%{

// Preamble with definitions of types and/or functions.  The code appearing here
// will be placed on top of the generated parser source code.
open FSharp.Text.Parsing
open AST

// Auxiliary function to compute the position of an AST node
let pos (parseState: IParseState, inputIdx: int): AST.Position =
  let mainPos = parseState.InputStartPosition inputIdx
  let (rstart, rend) = parseState.ResultRange
  { FileName = mainPos.FileName
    Line = mainPos.pos_lnum + 1 // Line numbering from 1
    Col = mainPos.pos_cnum - mainPos.pos_bol + 1 // Line numbering from 1
    LineStart = rstart.pos_lnum + 1 // Row numbering from 1
    ColStart = rstart.pos_cnum - rstart.pos_bol + 1 // Column numbering from 1
    LineEnd = rend.pos_lnum + 1
    ColEnd = rend.pos_cnum - rend.pos_bol } // No +1: cover last-used character

// Auxiliary function to build an Abstract Syntax Tree node for a Hygge pretype.
// 'inputIdx' is the index of the symbol to use for computing the position of
// this expression (it will be used e.g. when reporting error messages).
let mkPretypeNode (parseState: IParseState, inputIdx: int, t: Pretype): PretypeNode =
  { Pos = pos(parseState, inputIdx); Pretype = t }

// Auxiliary function to build an untyped AST node for a Hygge expression.
// 'inputIdx' is the index of the symbol to use for computing the position of
// this expression (it will be used e.g. when reporting error messages).
let mkNode (parseState: IParseState, inputIdx: int, e: UntypedExpr): UntypedAST =
  { Pos = pos(parseState, inputIdx); Env = (); Type = (); Expr = e }

//SC
let mkBool (ps: IParseState) idx v =
  mkNode(ps, idx, Expr.BoolVal v)

%}

// Name of the grammar rule (defined below) to parse first.
%start program

// The type of data produced by a successful parsing of the 'program' rule.
%type <AST.UntypedAST> program

// The tokens that follow are declared here, and recognised by the lexer
// according to its configuration in Lexer.fsl.

// Tokens for literal (constant) values
%token <bool> LIT_BOOL
%token <int> LIT_INT
%token <single> LIT_FLOAT
%token <string> LIT_STRING
%token <unit> LIT_UNIT

// Tokens for arithmetic operators
%token TIMES PLUS

// Tokens for logical operators
%token AND OR NOT

//SC
%token ANDSC ORSC

// Structure operations
%token DEEPCOPY  SHALLOWCOPY

// Tokens for relational operators
%token EQ LT

// Tokens for control flow
%token IF THEN ELSE

// Tokens for parentheses and brackets
%token LPAR RPAR LCURLY RCURLY

// Variable and type declarators
%token LET TYPE MUTABLE


// Misc tokens
%token SEMI EOF COLON LARROW RARROW COMMA DOT

// Built-in statements
%token READ_INT
%token READ_FLOAT
%token PRINT
%token PRINTLN
%token ASSERT
%token WHILE
%token DO
%token FUN
%token STRUCT
%token UNION MATCH WITH

// Generic identifier (might result in a variable, pretype, etc.)
%token <string> IDENT

%%

// These are the rules of the grammar.  For each rule, we specify a snippet of
// F# code (between curly brackets) to be executed after a grammar rule is
// matched.  The code snippet can refer to each sub-expression by number ($1,
// $2, ...) to retrieve the result of the snippet of F# code executed after
// that sub-expression was matched earlier.

// Starting point: parsing rule for a whole Hygge program.
program:
    | expr EOF  { $1 } // A program is an expression followed by End-Of-File

// Any expression.
expr:
  | TYPE variable EQ pretype SEMI expr  {
        mkNode(parseState, 1, Expr.Type($2, $4, $6))
    }
  | LET variable EQ simpleExpr SEMI expr  {
        mkNode(parseState, 1, Expr.Let($2, $4, $6))
    }
  | LET variable COLON pretype EQ simpleExpr SEMI expr  {
        mkNode(parseState, 1, Expr.LetT($2, $4, $6, $8))
    }
  | LET MUTABLE variable EQ simpleExpr SEMI expr  {
        mkNode(parseState, 1, Expr.LetMut($3, $5, $7))
    }
  | FUN variable parenArgTypesSeq COLON pretype EQ simpleExpr SEMI expr  {
      let (_, argTypes) = List.unzip $3 // Extract argument pretypes
      mkNode(parseState, 1, Expr.LetT($2, mkPretypeNode(parseState, 5,
                                                        Pretype.TFun(argTypes, $5)),
                                      mkNode(parseState, 7, Lambda($3, $7)), $9))
    }
  | curlyExpr expr  { mkNode(parseState, 1, Expr.Seq([$1; $2])) }
  | sequenceExpr  {
        // If the sequence only contains one expression, we simplify the AST: we
        // just return the expression...
        if (List.length $1) = 1 then mkNode(parseState, 1, ($1.[0]:UntypedAST).Expr)
        // ...otherwise, we build a Seq with all entries
        else mkNode(parseState, 1, Expr.Seq($1))
    }

// Expression between curly brackets
curlyExpr:
  | LCURLY expr RCURLY  { $2 }

// Sequence of expressions separated by semicolons.
sequenceExpr:
  | simpleExpr SEMI expr  {
      // If the parsed 'expr' after the semicolon is a Seq, we simplify the AST:
      // instead of returning the Seq, we concatenate its nodes directly after
      // the 'simpleExpr' parsed before the semicolon
      match $3.Expr with
      | Seq(nodes) -> $1 :: nodes
      | _ -> $1 :: [$3]
    }
  | simpleExpr            { [$1] }

// A "simple" expression, which (unlike the more general 'expr' above) cannot
// result in a 'Seq'uence of sub-expressions, unless they are explicitly
// enclosed in curly brackets
simpleExpr:
  | ifExpr                { $1 }
  | curlyExpr             { $1 }
  | primary LARROW simpleExpr  { mkNode(parseState, 2, Expr.Assign($1, $3)) }
  | WHILE simpleExpr DO simpleExpr  { mkNode(parseState, 1, Expr.While($2, $4)) }
//dowhile
  | DO simpleExpr WHILE simpleExpr  { mkNode(parseState, 1, Expr.DoWhile($2, $4)) }
  | FUN parenArgTypesSeq RARROW simpleExpr  { mkNode(parseState, 1, Expr.Lambda($2, $4)) }
  | MATCH simpleExpr WITH LCURLY matchCases RCURLY  { mkNode(parseState, 1,
                                                             Expr.Match($2, $5)) }

// An 'if-then-else' expression
ifExpr:
  | IF simpleExpr THEN simpleExpr ELSE simpleExpr  { mkNode(parseState, 1, Expr.If($2, $4, $6)) }
  | orExpr                                         { $1 }

// Logical 'or' expression
orExpr:
  | orExpr OR andExpr  { mkNode(parseState, 2, Expr.Or($1, $3)) }
  | orExpr ORSC andExpr  {   // if e1 then true else e2
     mkNode(parseState, 2, Expr.If($1, mkBool parseState 2 true, $3)) }
  | andExpr            { $1 }

// Logical 'and' expression
andExpr:
  | andExpr AND relExpr  { mkNode(parseState, 2, Expr.And($1, $3)) }
  | andExpr ANDSC relExpr  {   // if e1 then e2 else false
        mkNode(parseState, 2, Expr.If($1, $3, mkBool parseState 2 false)) }
  | relExpr              { $1 }

// Relational expression
relExpr:
  | addExpr EQ addExpr  { mkNode(parseState, 2, Expr.Eq($1, $3)) }
  | addExpr LT addExpr  { mkNode(parseState, 2, Expr.Less($1, $3)) }
  | addExpr             { $1 }

// Additive expression
addExpr:
  | addExpr PLUS multExpr   { mkNode(parseState, 2, Expr.Add($1, $3)) }
  | multExpr                { $1 }

// Multiplicative expression
multExpr:
  | multExpr TIMES unaryExpr  { mkNode(parseState, 2, Expr.Mult($1, $3)) }
  | unaryExpr                 { $1 }

// Unary expression
unaryExpr:
  | NOT unaryExpr                 { mkNode(parseState, 1, Expr.Not($2)) }
  | READ_INT LIT_UNIT             { mkNode(parseState, 1, Expr.ReadInt) }
  | READ_INT LPAR RPAR            { mkNode(parseState, 1, Expr.ReadInt) }
  | READ_FLOAT LIT_UNIT           { mkNode(parseState, 1, Expr.ReadFloat) }
  | READ_FLOAT LPAR RPAR          { mkNode(parseState, 1, Expr.ReadFloat) }
  | PRINT LPAR simpleExpr RPAR    { mkNode(parseState, 1, Expr.Print($3)) }
  | PRINTLN LPAR simpleExpr RPAR  { mkNode(parseState, 1, Expr.PrintLn($3)) }
  | ASSERT LPAR simpleExpr RPAR   { mkNode(parseState, 1, Expr.Assertion($3)) }
  | DEEPCOPY LPAR simpleExpr RPAR     { mkNode(parseState, 1, Expr.DeepCopy($3)) }
  | SHALLOWCOPY LPAR simpleExpr RPAR     { mkNode(parseState, 1, Expr.ShallowCopy($3)) }
  | ascriptionExpr                { $1 }
  | primary parenExprCommaSeq     { mkNode(parseState, 1, Expr.Application($1, $2))}

// Ascription, i.e. primary expression with (optional) type annotation
ascriptionExpr:
  | primary COLON pretype  { mkNode(parseState, 2, Expr.Ascription($3, $1)) }
  | primary                { $1 }

// Primary expressions
primary:
  | LPAR simpleExpr RPAR                     { $2 }
  | value                                    { $1 }
  | variable                                 { mkNode(parseState, 1, Expr.Var($1)) }
  | STRUCT LCURLY structFieldInitSeq RCURLY  { mkNode(parseState, 1, Expr.StructCons($3)) }
  | primary DOT field                        { mkNode(parseState, 2, Expr.FieldSelect($1, $3)) }
  | label LCURLY expr RCURLY                 { mkNode(parseState, 1, Expr.UnionCons($1, $3)) }

// Variable name
variable:
  | ident       { $1 }

// Literal constants
value:
  | LIT_BOOL    { mkNode(parseState, 1, Expr.BoolVal($1)) }
  | LIT_INT     { mkNode(parseState, 1, Expr.IntVal($1)) }
  | LIT_FLOAT   { mkNode(parseState, 1, Expr.FloatVal($1)) }
  | LIT_STRING  { mkNode(parseState, 1, Expr.StringVal($1.[1..^1])) } // Trim quotes around string
  | LIT_UNIT    { mkNode(parseState, 1, Expr.UnitVal) }

// Pretype specification
pretype:
  | ident                                    { mkPretypeNode(parseState, 1,
                                                             Pretype.TId($1)) }
  | parenTypesSeq RARROW pretype             { mkPretypeNode(parseState, 1,
                                                             Pretype.TFun($1, $3)) }
  | STRUCT LCURLY structFieldTypeSeq RCURLY  { mkPretypeNode(parseState, 1,
                                                             Pretype.TStruct($3)) }
  | UNION LCURLY unionLabelTypeSeq RCURLY    { mkPretypeNode(parseState, 1,
                                                             Pretype.TUnion($3)) }

// Generic identifier
ident:
  | IDENT  { $1 } // We just return the string captured by the token 'IDENT'

// Possibly empty equence of comma-separated identifiers with type ascriptions,
// in parentheses
parenArgTypesSeq:
  | LPAR RPAR              { [] }
  | LIT_UNIT               { [] } // Needed because token LIT_UNIT matches "()"
  | LPAR argTypesSeq RPAR  { $2 }

// Non-empty sequence of comma-separated identifiers with type ascriptions
argTypesSeq:
  | variable COLON pretype COMMA argTypesSeq  { ($1, $3) :: $5 }
  | variable COLON pretype                    { [($1, $3)] }

// Possibly empty equence of comma-separated pretypes
parenTypesSeq:
  | LPAR RPAR           { [] }
  | LIT_UNIT            { [] } // Needed because token LIT_UNIT matches "()"
  | LPAR typesSeq RPAR  { $2 }

// Non-empty sequence of types
typesSeq:
  | pretype COMMA typesSeq  { $1 :: $3 }
  | pretype                 { [$1] }

// Possibly empty equence of comma-separated expressions, between parentheses
parenExprCommaSeq:
  | LPAR RPAR               { [] }
  | LIT_UNIT                { [] } // Needed because token LIT_UNIT matches "()"
  | LPAR exprCommaSeq RPAR  { $2 }

// Non-empty sequence of comma-separated expressions
exprCommaSeq:
  | simpleExpr COMMA exprCommaSeq  { $1 :: $3 }
  | simpleExpr                     { [$1] }

// Non-empty sequence of structure field initializations, separated by
// semicolons
structFieldInitSeq:
  | field EQ simpleExpr SEMI structFieldInitSeq  { ($1, $3) :: $5 }
  | field EQ simpleExpr                          { [($1, $3)] }

// Field of a structure
field:
  | ident       { $1 }

// Non-empty sequence of names and types, separated by semicolons (used for
// defining structs)
structFieldTypeSeq:
  | field COLON pretype SEMI structFieldTypeSeq  { ($1, $3) :: $5 }
  | field COLON pretype                          { [($1, $3)] }

// Non-empty sequence of labels and types, separated by semicolons (used for
// defining unions)
unionLabelTypeSeq:
  | label COLON pretype SEMI unionLabelTypeSeq  { ($1, $3) :: $5 }
  | label COLON pretype                         { [($1, $3)] }

// Label in a labelled union type
label:
  | ident       { $1 }

// Non-empty sequence of pattern matching cases (with a label and variable) and
// continuations (simple expressions to be executed upon a match).
matchCases:
  | label LCURLY variable RCURLY RARROW simpleExpr SEMI matchCases  { ($1, $3, $6) :: $8 }
=======
%{

// Preamble with definitions of types and/or functions.  The code appearing here
// will be placed on top of the generated parser source code.
open FSharp.Text.Parsing
open AST

// Auxiliary function to compute the position of an AST node
let pos (parseState: IParseState, inputIdx: int): AST.Position =
  let mainPos = parseState.InputStartPosition inputIdx
  let (rstart, rend) = parseState.ResultRange
  { FileName = mainPos.FileName
    Line = mainPos.pos_lnum + 1 // Line numbering from 1
    Col = mainPos.pos_cnum - mainPos.pos_bol + 1 // Line numbering from 1
    LineStart = rstart.pos_lnum + 1 // Row numbering from 1
    ColStart = rstart.pos_cnum - rstart.pos_bol + 1 // Column numbering from 1
    LineEnd = rend.pos_lnum + 1
    ColEnd = rend.pos_cnum - rend.pos_bol } // No +1: cover last-used character

// Auxiliary function to build an Abstract Syntax Tree node for a Hygge pretype.
// 'inputIdx' is the index of the symbol to use for computing the position of
// this expression (it will be used e.g. when reporting error messages).
let mkPretypeNode (parseState: IParseState, inputIdx: int, t: Pretype): PretypeNode =
  { Pos = pos(parseState, inputIdx); Pretype = t }

// Auxiliary function to build an untyped AST node for a Hygge expression.
// 'inputIdx' is the index of the symbol to use for computing the position of
// this expression (it will be used e.g. when reporting error messages).
let mkNode (parseState: IParseState, inputIdx: int, e: UntypedExpr): UntypedAST =
  { Pos = pos(parseState, inputIdx); Env = (); Type = (); Expr = e }

%}

// Name of the grammar rule (defined below) to parse first.
%start program

// The type of data produced by a successful parsing of the 'program' rule.
%type <AST.UntypedAST> program

// The tokens that follow are declared here, and recognised by the lexer
// according to its configuration in Lexer.fsl.

// Tokens for literal (constant) values
%token <bool> LIT_BOOL
%token <int> LIT_INT
%token <single> LIT_FLOAT
%token <string> LIT_STRING
%token <unit> LIT_UNIT
%token LET REC TYPE MUTABLE

// Tokens for arithmetic operators
%token TIMES PLUS

// Tokens for logical operators
%token AND OR NOT

// Tokens for relational operators
%token EQ LT

// Tokens for control flow
%token IF THEN ELSE

// Tokens for parentheses and brackets
%token LPAR RPAR LCURLY RCURLY

// Misc tokens
%token SEMI EOF COLON LARROW RARROW COMMA DOT

// Built-in statements
%token READ_INT
%token READ_FLOAT
%token PRINT
%token PRINTLN
%token ASSERT
%token WHILE
%token DO
%token FUN
%token STRUCT
%token UNION MATCH WITH


// Generic identifier (might result in a variable, pretype, etc.)
%token <string> IDENT

%%

// These are the rules of the grammar.  For each rule, we specify a snippet of
// F# code (between curly brackets) to be executed after a grammar rule is
// matched.  The code snippet can refer to each sub-expression by number ($1,
// $2, ...) to retrieve the result of the snippet of F# code executed after
// that sub-expression was matched earlier.

// Starting point: parsing rule for a whole Hygge program.
program:
    | expr EOF  { $1 } // A program is an expression followed by End-Of-File
    // 添加一个新规则，处理以分号结尾的顶级递归函数定义
    | REC FUN variable parenArgTypesSeq COLON pretype EQ simpleExpr SEMI EOF  {
        let (_, argTypes) = List.unzip $4 // Extract argument pretypes
        let lambda = mkNode(parseState, 8, Lambda($4, $8))
        let unitVal = mkNode(parseState, 9, Expr.UnitVal)
        mkNode(parseState, 1, Expr.LetRec($3, mkPretypeNode(parseState, 6, 
                                                         Pretype.TFun(argTypes, $6)),
                                        lambda, unitVal))
    }

// Any expression.
expr:
  | TYPE variable EQ pretype SEMI expr  {
        mkNode(parseState, 1, Expr.Type($2, $4, $6))
    }
  | LET variable EQ simpleExpr SEMI expr  {
        mkNode(parseState, 1, Expr.Let($2, $4, $6))
    }
  | LET variable COLON pretype EQ simpleExpr SEMI expr  {
        mkNode(parseState, 1, Expr.LetT($2, $4, $6, $8))
    }
  | LET MUTABLE variable EQ simpleExpr SEMI expr  {
        mkNode(parseState, 1, Expr.LetMut($3, $5, $7))
    }
  | LET REC variable COLON pretype EQ expr SEMI expr  {
        mkNode(parseState, 1, Expr.LetRec($3, $5, $7, $9))
    }   
  // 新增：支持带参数的 let rec 语法（expr 版本）
  | LET REC variable parenArgTypesSeq COLON pretype EQ expr SEMI expr  {
        let (_, argTypes) = List.unzip $4 // Extract argument pretypes
        mkNode(parseState, 1, Expr.LetRec($3, mkPretypeNode(parseState, 6, 
                                                          Pretype.TFun(argTypes, $6)),
                                         mkNode(parseState, 8, Lambda($4, $8)), $10))
    }
  // 新增：支持带参数的 let rec 语法（simpleExpr 版本）
  | LET REC variable parenArgTypesSeq COLON pretype EQ simpleExpr SEMI expr  {
        let (_, argTypes) = List.unzip $4 // Extract argument pretypes
        mkNode(parseState, 1, Expr.LetRec($3, mkPretypeNode(parseState, 6, 
                                                          Pretype.TFun(argTypes, $6)),
                                         mkNode(parseState, 8, Lambda($4, $8)), $10))
    }
  | REC FUN variable parenArgTypesSeq COLON pretype EQ expr SEMI expr  {
        let (_, argTypes) = List.unzip $4 // Extract argument pretypes
        mkNode(parseState, 1, Expr.LetRec($3, mkPretypeNode(parseState, 6,
                                                          Pretype.TFun(argTypes, $6)),
                                         mkNode(parseState, 8, Lambda($4, $8)), $10))
    }
  | REC FUN variable parenArgTypesSeq COLON pretype EQ simpleExpr SEMI expr  {
        let (_, argTypes) = List.unzip $4 // Extract argument pretypes
        mkNode(parseState, 1, Expr.LetRec($3, mkPretypeNode(parseState, 6,
                                                          Pretype.TFun(argTypes, $6)),
                                         mkNode(parseState, 8, Lambda($4, $8)), $10))
    }
  | REC FUN variable parenArgTypesSeq COLON pretype EQ FUN parenArgTypesSeq RARROW simpleExpr SEMI expr  {
        let (_, argTypes) = List.unzip $4 // Extract argument pretypes
        let innerLambda = mkNode(parseState, 8, Expr.Lambda($9, $11))
        mkNode(parseState, 1, Expr.LetRec($3, mkPretypeNode(parseState, 6,
                                                          Pretype.TFun(argTypes, $6)),
                                         innerLambda, $13))
    }
  | FUN variable parenArgTypesSeq COLON pretype EQ simpleExpr SEMI expr  {
      let (_, argTypes) = List.unzip $3 // Extract argument pretypes
      mkNode(parseState, 1, Expr.LetT($2, mkPretypeNode(parseState, 5,
                                                        Pretype.TFun(argTypes, $5)),
                                      mkNode(parseState, 7, Lambda($3, $7)), $9))
    }
  | curlyExpr expr  { mkNode(parseState, 1, Expr.Seq([$1; $2])) }
  | sequenceExpr  {
        // If the sequence only contains one expression, we simplify the AST: we
        // just return the expression...
        if (List.length $1) = 1 then mkNode(parseState, 1, ($1.[0]:UntypedAST).Expr)
        // ...otherwise, we build a Seq with all entries
        else mkNode(parseState, 1, Expr.Seq($1))
    }

// Expression between curly brackets
curlyExpr:
  | LCURLY expr RCURLY  { $2 }

// Sequence of expressions separated by semicolons.
sequenceExpr:
  | simpleExpr SEMI expr  {
      // If the parsed 'expr' after the semicolon is a Seq, we simplify the AST:
      // instead of returning the Seq, we concatenate its nodes directly after
      // the 'simpleExpr' parsed before the semicolon
      match $3.Expr with
      | Seq(nodes) -> $1 :: nodes
      | _ -> $1 :: [$3]
    }
  | simpleExpr            { [$1] }

// A "simple" expression, which (unlike the more general 'expr' above) cannot
// result in a 'Seq'uence of sub-expressions, unless they are explicitly
// enclosed in curly brackets
simpleExpr:
  | ifExpr                { $1 }
  | curlyExpr             { $1 }
  | primary LARROW simpleExpr  { mkNode(parseState, 2, Expr.Assign($1, $3)) }
  | WHILE simpleExpr DO simpleExpr  { mkNode(parseState, 1, Expr.While($2, $4)) }
  | FUN parenArgTypesSeq RARROW simpleExpr  { mkNode(parseState, 1, Expr.Lambda($2, $4)) }
  | FUN variable RARROW simpleExpr  { mkNode(parseState, 1, Expr.Lambda([($2, mkPretypeNode(parseState, 1, Pretype.TId("")))], $4)) }
  | MATCH simpleExpr WITH LCURLY matchCases RCURLY  { mkNode(parseState, 1,
                                                             Expr.Match($2, $5)) }
  // 添加对嵌套在函数体内的rec fun语法的支持
  | REC FUN variable parenArgTypesSeq COLON pretype EQ simpleExpr  {
      let (_, argTypes) = List.unzip $4 // Extract argument pretypes
      let lambda = mkNode(parseState, 8, Lambda($4, $8))
      let unitVal = mkNode(parseState, 1, Expr.UnitVal)
      mkNode(parseState, 1, Expr.LetRec($3, mkPretypeNode(parseState, 6, 
                                                      Pretype.TFun(argTypes, $6)),
                                      lambda, unitVal))
  }
  // 新增：支持嵌套中的 let rec 语法
  | LET REC variable parenArgTypesSeq COLON pretype EQ simpleExpr  {
      let (_, argTypes) = List.unzip $4 // Extract argument pretypes
      let lambda = mkNode(parseState, 8, Lambda($4, $8))
      let unitVal = mkNode(parseState, 1, Expr.UnitVal)
      mkNode(parseState, 1, Expr.LetRec($3, mkPretypeNode(parseState, 6, 
                                                      Pretype.TFun(argTypes, $6)),
                                      lambda, unitVal))
  }

// An 'if-then-else' expression
ifExpr:
  | IF simpleExpr THEN simpleExpr ELSE simpleExpr  { mkNode(parseState, 1, Expr.If($2, $4, $6)) }
  | orExpr                                         { $1 }

// Logical 'or' expression
orExpr:
  | orExpr OR andExpr  { mkNode(parseState, 2, Expr.Or($1, $3)) }
  | andExpr            { $1 }

// Logical 'and' expression
andExpr:
  | andExpr AND relExpr  { mkNode(parseState, 2, Expr.And($1, $3)) }
  | relExpr              { $1 }

// Relational expression
relExpr:
  | addExpr EQ addExpr  { mkNode(parseState, 2, Expr.Eq($1, $3)) }
  | addExpr LT addExpr  { mkNode(parseState, 2, Expr.Less($1, $3)) }
  | addExpr             { $1 }

// Additive expression
addExpr:
  | addExpr PLUS multExpr   { mkNode(parseState, 2, Expr.Add($1, $3)) }
  | multExpr                { $1 }

// Multiplicative expression
multExpr:
  | multExpr TIMES unaryExpr  { mkNode(parseState, 2, Expr.Mult($1, $3)) }
  | unaryExpr                 { $1 }

// Unary expression
unaryExpr:
  | NOT unaryExpr                 { mkNode(parseState, 1, Expr.Not($2)) }
  | READ_INT LIT_UNIT             { mkNode(parseState, 1, Expr.ReadInt) }
  | READ_INT LPAR RPAR            { mkNode(parseState, 1, Expr.ReadInt) }
  | READ_FLOAT LIT_UNIT           { mkNode(parseState, 1, Expr.ReadFloat) }
  | READ_FLOAT LPAR RPAR          { mkNode(parseState, 1, Expr.ReadFloat) }
  | PRINT LPAR simpleExpr RPAR    { mkNode(parseState, 1, Expr.Print($3)) }
  | PRINTLN LPAR simpleExpr RPAR  { mkNode(parseState, 1, Expr.PrintLn($3)) }
  | ASSERT LPAR simpleExpr RPAR   { mkNode(parseState, 1, Expr.Assertion($3)) }
  | ascriptionExpr                { $1 }
  | primary parenExprCommaSeq     { mkNode(parseState, 1, Expr.Application($1, $2))}

// Ascription, i.e. primary expression with (optional) type annotation
ascriptionExpr:
  | primary COLON pretype  { mkNode(parseState, 2, Expr.Ascription($3, $1)) }
  | primary                { $1 }

// Primary expressions
primary:
  | LPAR simpleExpr RPAR                     { $2 }
  | value                                    { $1 }
  | variable                                 { mkNode(parseState, 1, Expr.Var($1)) }
  | STRUCT LCURLY structFieldInitSeq RCURLY  { mkNode(parseState, 1, Expr.StructCons($3)) }
  | primary DOT field                        { mkNode(parseState, 2, Expr.FieldSelect($1, $3)) }
  | label LCURLY expr RCURLY                 { mkNode(parseState, 1, Expr.UnionCons($1, $3)) }

// Variable name
variable:
  | ident       { $1 }

// Literal constants
value:
  | LIT_BOOL    { mkNode(parseState, 1, Expr.BoolVal($1)) }
  | LIT_INT     { mkNode(parseState, 1, Expr.IntVal($1)) }
  | LIT_FLOAT   { mkNode(parseState, 1, Expr.FloatVal($1)) }
  | LIT_STRING  { mkNode(parseState, 1, Expr.StringVal($1.[1..^1])) } // Trim quotes around string
  | LIT_UNIT    { mkNode(parseState, 1, Expr.UnitVal) }

// Pretype specification
pretype:
  | ident                                    { mkPretypeNode(parseState, 1,
                                                             Pretype.TId($1)) }
  | parenTypesSeq RARROW pretype             { mkPretypeNode(parseState, 1,
                                                             Pretype.TFun($1, $3)) }
  | ident RARROW pretype                     { mkPretypeNode(parseState, 1,
                                                             Pretype.TFun([mkPretypeNode(parseState, 1, Pretype.TId($1))], $3)) }
  | STRUCT LCURLY structFieldTypeSeq RCURLY  { mkPretypeNode(parseState, 1,
                                                             Pretype.TStruct($3)) }
  | UNION LCURLY unionLabelTypeSeq RCURLY    { mkPretypeNode(parseState, 1,
                                                             Pretype.TUnion($3)) }

// Generic identifier
ident:
  | IDENT  { $1 } // We just return the string captured by the token 'IDENT'

// Possibly empty equence of comma-separated identifiers with type ascriptions,
// in parentheses
parenArgTypesSeq:
  | LPAR RPAR              { [] }
  | LIT_UNIT               { [] } // Needed because token LIT_UNIT matches "()"
  | LPAR argTypesSeq RPAR  { $2 }

// Non-empty sequence of comma-separated identifiers with type ascriptions
argTypesSeq:
  | variable COLON pretype COMMA argTypesSeq  { ($1, $3) :: $5 }
  | variable COLON pretype                    { [($1, $3)] }

// Possibly empty equence of comma-separated pretypes
parenTypesSeq:
  | LPAR RPAR           { [] }
  | LIT_UNIT            { [] } // Needed because token LIT_UNIT matches "()"
  | LPAR typesSeq RPAR  { $2 }

// Non-empty sequence of types
typesSeq:
  | pretype COMMA typesSeq  { $1 :: $3 }
  | pretype                 { [$1] }

// Possibly empty equence of comma-separated expressions, between parentheses
parenExprCommaSeq:
  | LPAR RPAR               { [] }
  | LIT_UNIT                { [] } // Needed because token LIT_UNIT matches "()"
  | LPAR exprCommaSeq RPAR  { $2 }

// Non-empty sequence of comma-separated expressions
exprCommaSeq:
  | simpleExpr COMMA exprCommaSeq  { $1 :: $3 }
  | simpleExpr                     { [$1] }

// Non-empty sequence of structure field initializations, separated by
// semicolons
structFieldInitSeq:
  | field EQ simpleExpr SEMI structFieldInitSeq  { ($1, $3) :: $5 }
  | field EQ simpleExpr                          { [($1, $3)] }

// Field of a structure
field:
  | ident       { $1 }

// Non-empty sequence of names and types, separated by semicolons (used for
// defining structs)
structFieldTypeSeq:
  | field COLON pretype SEMI structFieldTypeSeq  { ($1, $3) :: $5 }
  | field COLON pretype                          { [($1, $3)] }

// Non-empty sequence of labels and types, separated by semicolons (used for
// defining unions)
unionLabelTypeSeq:
  | label COLON pretype SEMI unionLabelTypeSeq  { ($1, $3) :: $5 }
  | label COLON pretype                         { [($1, $3)] }

// Label in a labelled union type
label:
  | ident       { $1 }

// Non-empty sequence of pattern matching cases (with a label and variable) and
// continuations (simple expressions to be executed upon a match).
matchCases:
  | label LCURLY variable RCURLY RARROW simpleExpr SEMI matchCases  { ($1, $3, $6) :: $8 }
>>>>>>> 778bdf1c
  | label LCURLY variable RCURLY RARROW simpleExpr                  { [($1, $3, $6)] }<|MERGE_RESOLUTION|>--- conflicted
+++ resolved
@@ -1,694 +1,388 @@
-<<<<<<< HEAD
-%{
-
-// Preamble with definitions of types and/or functions.  The code appearing here
-// will be placed on top of the generated parser source code.
-open FSharp.Text.Parsing
-open AST
-
-// Auxiliary function to compute the position of an AST node
-let pos (parseState: IParseState, inputIdx: int): AST.Position =
-  let mainPos = parseState.InputStartPosition inputIdx
-  let (rstart, rend) = parseState.ResultRange
-  { FileName = mainPos.FileName
-    Line = mainPos.pos_lnum + 1 // Line numbering from 1
-    Col = mainPos.pos_cnum - mainPos.pos_bol + 1 // Line numbering from 1
-    LineStart = rstart.pos_lnum + 1 // Row numbering from 1
-    ColStart = rstart.pos_cnum - rstart.pos_bol + 1 // Column numbering from 1
-    LineEnd = rend.pos_lnum + 1
-    ColEnd = rend.pos_cnum - rend.pos_bol } // No +1: cover last-used character
-
-// Auxiliary function to build an Abstract Syntax Tree node for a Hygge pretype.
-// 'inputIdx' is the index of the symbol to use for computing the position of
-// this expression (it will be used e.g. when reporting error messages).
-let mkPretypeNode (parseState: IParseState, inputIdx: int, t: Pretype): PretypeNode =
-  { Pos = pos(parseState, inputIdx); Pretype = t }
-
-// Auxiliary function to build an untyped AST node for a Hygge expression.
-// 'inputIdx' is the index of the symbol to use for computing the position of
-// this expression (it will be used e.g. when reporting error messages).
-let mkNode (parseState: IParseState, inputIdx: int, e: UntypedExpr): UntypedAST =
-  { Pos = pos(parseState, inputIdx); Env = (); Type = (); Expr = e }
-
-//SC
-let mkBool (ps: IParseState) idx v =
-  mkNode(ps, idx, Expr.BoolVal v)
-
-%}
-
-// Name of the grammar rule (defined below) to parse first.
-%start program
-
-// The type of data produced by a successful parsing of the 'program' rule.
-%type <AST.UntypedAST> program
-
-// The tokens that follow are declared here, and recognised by the lexer
-// according to its configuration in Lexer.fsl.
-
-// Tokens for literal (constant) values
-%token <bool> LIT_BOOL
-%token <int> LIT_INT
-%token <single> LIT_FLOAT
-%token <string> LIT_STRING
-%token <unit> LIT_UNIT
-
-// Tokens for arithmetic operators
-%token TIMES PLUS
-
-// Tokens for logical operators
-%token AND OR NOT
-
-//SC
-%token ANDSC ORSC
-
-// Structure operations
-%token DEEPCOPY  SHALLOWCOPY
-
-// Tokens for relational operators
-%token EQ LT
-
-// Tokens for control flow
-%token IF THEN ELSE
-
-// Tokens for parentheses and brackets
-%token LPAR RPAR LCURLY RCURLY
-
-// Variable and type declarators
-%token LET TYPE MUTABLE
-
-
-// Misc tokens
-%token SEMI EOF COLON LARROW RARROW COMMA DOT
-
-// Built-in statements
-%token READ_INT
-%token READ_FLOAT
-%token PRINT
-%token PRINTLN
-%token ASSERT
-%token WHILE
-%token DO
-%token FUN
-%token STRUCT
-%token UNION MATCH WITH
-
-// Generic identifier (might result in a variable, pretype, etc.)
-%token <string> IDENT
-
-%%
-
-// These are the rules of the grammar.  For each rule, we specify a snippet of
-// F# code (between curly brackets) to be executed after a grammar rule is
-// matched.  The code snippet can refer to each sub-expression by number ($1,
-// $2, ...) to retrieve the result of the snippet of F# code executed after
-// that sub-expression was matched earlier.
-
-// Starting point: parsing rule for a whole Hygge program.
-program:
-    | expr EOF  { $1 } // A program is an expression followed by End-Of-File
-
-// Any expression.
-expr:
-  | TYPE variable EQ pretype SEMI expr  {
-        mkNode(parseState, 1, Expr.Type($2, $4, $6))
-    }
-  | LET variable EQ simpleExpr SEMI expr  {
-        mkNode(parseState, 1, Expr.Let($2, $4, $6))
-    }
-  | LET variable COLON pretype EQ simpleExpr SEMI expr  {
-        mkNode(parseState, 1, Expr.LetT($2, $4, $6, $8))
-    }
-  | LET MUTABLE variable EQ simpleExpr SEMI expr  {
-        mkNode(parseState, 1, Expr.LetMut($3, $5, $7))
-    }
-  | FUN variable parenArgTypesSeq COLON pretype EQ simpleExpr SEMI expr  {
-      let (_, argTypes) = List.unzip $3 // Extract argument pretypes
-      mkNode(parseState, 1, Expr.LetT($2, mkPretypeNode(parseState, 5,
-                                                        Pretype.TFun(argTypes, $5)),
-                                      mkNode(parseState, 7, Lambda($3, $7)), $9))
-    }
-  | curlyExpr expr  { mkNode(parseState, 1, Expr.Seq([$1; $2])) }
-  | sequenceExpr  {
-        // If the sequence only contains one expression, we simplify the AST: we
-        // just return the expression...
-        if (List.length $1) = 1 then mkNode(parseState, 1, ($1.[0]:UntypedAST).Expr)
-        // ...otherwise, we build a Seq with all entries
-        else mkNode(parseState, 1, Expr.Seq($1))
-    }
-
-// Expression between curly brackets
-curlyExpr:
-  | LCURLY expr RCURLY  { $2 }
-
-// Sequence of expressions separated by semicolons.
-sequenceExpr:
-  | simpleExpr SEMI expr  {
-      // If the parsed 'expr' after the semicolon is a Seq, we simplify the AST:
-      // instead of returning the Seq, we concatenate its nodes directly after
-      // the 'simpleExpr' parsed before the semicolon
-      match $3.Expr with
-      | Seq(nodes) -> $1 :: nodes
-      | _ -> $1 :: [$3]
-    }
-  | simpleExpr            { [$1] }
-
-// A "simple" expression, which (unlike the more general 'expr' above) cannot
-// result in a 'Seq'uence of sub-expressions, unless they are explicitly
-// enclosed in curly brackets
-simpleExpr:
-  | ifExpr                { $1 }
-  | curlyExpr             { $1 }
-  | primary LARROW simpleExpr  { mkNode(parseState, 2, Expr.Assign($1, $3)) }
-  | WHILE simpleExpr DO simpleExpr  { mkNode(parseState, 1, Expr.While($2, $4)) }
-//dowhile
-  | DO simpleExpr WHILE simpleExpr  { mkNode(parseState, 1, Expr.DoWhile($2, $4)) }
-  | FUN parenArgTypesSeq RARROW simpleExpr  { mkNode(parseState, 1, Expr.Lambda($2, $4)) }
-  | MATCH simpleExpr WITH LCURLY matchCases RCURLY  { mkNode(parseState, 1,
-                                                             Expr.Match($2, $5)) }
-
-// An 'if-then-else' expression
-ifExpr:
-  | IF simpleExpr THEN simpleExpr ELSE simpleExpr  { mkNode(parseState, 1, Expr.If($2, $4, $6)) }
-  | orExpr                                         { $1 }
-
-// Logical 'or' expression
-orExpr:
-  | orExpr OR andExpr  { mkNode(parseState, 2, Expr.Or($1, $3)) }
-  | orExpr ORSC andExpr  {   // if e1 then true else e2
-     mkNode(parseState, 2, Expr.If($1, mkBool parseState 2 true, $3)) }
-  | andExpr            { $1 }
-
-// Logical 'and' expression
-andExpr:
-  | andExpr AND relExpr  { mkNode(parseState, 2, Expr.And($1, $3)) }
-  | andExpr ANDSC relExpr  {   // if e1 then e2 else false
-        mkNode(parseState, 2, Expr.If($1, $3, mkBool parseState 2 false)) }
-  | relExpr              { $1 }
-
-// Relational expression
-relExpr:
-  | addExpr EQ addExpr  { mkNode(parseState, 2, Expr.Eq($1, $3)) }
-  | addExpr LT addExpr  { mkNode(parseState, 2, Expr.Less($1, $3)) }
-  | addExpr             { $1 }
-
-// Additive expression
-addExpr:
-  | addExpr PLUS multExpr   { mkNode(parseState, 2, Expr.Add($1, $3)) }
-  | multExpr                { $1 }
-
-// Multiplicative expression
-multExpr:
-  | multExpr TIMES unaryExpr  { mkNode(parseState, 2, Expr.Mult($1, $3)) }
-  | unaryExpr                 { $1 }
-
-// Unary expression
-unaryExpr:
-  | NOT unaryExpr                 { mkNode(parseState, 1, Expr.Not($2)) }
-  | READ_INT LIT_UNIT             { mkNode(parseState, 1, Expr.ReadInt) }
-  | READ_INT LPAR RPAR            { mkNode(parseState, 1, Expr.ReadInt) }
-  | READ_FLOAT LIT_UNIT           { mkNode(parseState, 1, Expr.ReadFloat) }
-  | READ_FLOAT LPAR RPAR          { mkNode(parseState, 1, Expr.ReadFloat) }
-  | PRINT LPAR simpleExpr RPAR    { mkNode(parseState, 1, Expr.Print($3)) }
-  | PRINTLN LPAR simpleExpr RPAR  { mkNode(parseState, 1, Expr.PrintLn($3)) }
-  | ASSERT LPAR simpleExpr RPAR   { mkNode(parseState, 1, Expr.Assertion($3)) }
-  | DEEPCOPY LPAR simpleExpr RPAR     { mkNode(parseState, 1, Expr.DeepCopy($3)) }
-  | SHALLOWCOPY LPAR simpleExpr RPAR     { mkNode(parseState, 1, Expr.ShallowCopy($3)) }
-  | ascriptionExpr                { $1 }
-  | primary parenExprCommaSeq     { mkNode(parseState, 1, Expr.Application($1, $2))}
-
-// Ascription, i.e. primary expression with (optional) type annotation
-ascriptionExpr:
-  | primary COLON pretype  { mkNode(parseState, 2, Expr.Ascription($3, $1)) }
-  | primary                { $1 }
-
-// Primary expressions
-primary:
-  | LPAR simpleExpr RPAR                     { $2 }
-  | value                                    { $1 }
-  | variable                                 { mkNode(parseState, 1, Expr.Var($1)) }
-  | STRUCT LCURLY structFieldInitSeq RCURLY  { mkNode(parseState, 1, Expr.StructCons($3)) }
-  | primary DOT field                        { mkNode(parseState, 2, Expr.FieldSelect($1, $3)) }
-  | label LCURLY expr RCURLY                 { mkNode(parseState, 1, Expr.UnionCons($1, $3)) }
-
-// Variable name
-variable:
-  | ident       { $1 }
-
-// Literal constants
-value:
-  | LIT_BOOL    { mkNode(parseState, 1, Expr.BoolVal($1)) }
-  | LIT_INT     { mkNode(parseState, 1, Expr.IntVal($1)) }
-  | LIT_FLOAT   { mkNode(parseState, 1, Expr.FloatVal($1)) }
-  | LIT_STRING  { mkNode(parseState, 1, Expr.StringVal($1.[1..^1])) } // Trim quotes around string
-  | LIT_UNIT    { mkNode(parseState, 1, Expr.UnitVal) }
-
-// Pretype specification
-pretype:
-  | ident                                    { mkPretypeNode(parseState, 1,
-                                                             Pretype.TId($1)) }
-  | parenTypesSeq RARROW pretype             { mkPretypeNode(parseState, 1,
-                                                             Pretype.TFun($1, $3)) }
-  | STRUCT LCURLY structFieldTypeSeq RCURLY  { mkPretypeNode(parseState, 1,
-                                                             Pretype.TStruct($3)) }
-  | UNION LCURLY unionLabelTypeSeq RCURLY    { mkPretypeNode(parseState, 1,
-                                                             Pretype.TUnion($3)) }
-
-// Generic identifier
-ident:
-  | IDENT  { $1 } // We just return the string captured by the token 'IDENT'
-
-// Possibly empty equence of comma-separated identifiers with type ascriptions,
-// in parentheses
-parenArgTypesSeq:
-  | LPAR RPAR              { [] }
-  | LIT_UNIT               { [] } // Needed because token LIT_UNIT matches "()"
-  | LPAR argTypesSeq RPAR  { $2 }
-
-// Non-empty sequence of comma-separated identifiers with type ascriptions
-argTypesSeq:
-  | variable COLON pretype COMMA argTypesSeq  { ($1, $3) :: $5 }
-  | variable COLON pretype                    { [($1, $3)] }
-
-// Possibly empty equence of comma-separated pretypes
-parenTypesSeq:
-  | LPAR RPAR           { [] }
-  | LIT_UNIT            { [] } // Needed because token LIT_UNIT matches "()"
-  | LPAR typesSeq RPAR  { $2 }
-
-// Non-empty sequence of types
-typesSeq:
-  | pretype COMMA typesSeq  { $1 :: $3 }
-  | pretype                 { [$1] }
-
-// Possibly empty equence of comma-separated expressions, between parentheses
-parenExprCommaSeq:
-  | LPAR RPAR               { [] }
-  | LIT_UNIT                { [] } // Needed because token LIT_UNIT matches "()"
-  | LPAR exprCommaSeq RPAR  { $2 }
-
-// Non-empty sequence of comma-separated expressions
-exprCommaSeq:
-  | simpleExpr COMMA exprCommaSeq  { $1 :: $3 }
-  | simpleExpr                     { [$1] }
-
-// Non-empty sequence of structure field initializations, separated by
-// semicolons
-structFieldInitSeq:
-  | field EQ simpleExpr SEMI structFieldInitSeq  { ($1, $3) :: $5 }
-  | field EQ simpleExpr                          { [($1, $3)] }
-
-// Field of a structure
-field:
-  | ident       { $1 }
-
-// Non-empty sequence of names and types, separated by semicolons (used for
-// defining structs)
-structFieldTypeSeq:
-  | field COLON pretype SEMI structFieldTypeSeq  { ($1, $3) :: $5 }
-  | field COLON pretype                          { [($1, $3)] }
-
-// Non-empty sequence of labels and types, separated by semicolons (used for
-// defining unions)
-unionLabelTypeSeq:
-  | label COLON pretype SEMI unionLabelTypeSeq  { ($1, $3) :: $5 }
-  | label COLON pretype                         { [($1, $3)] }
-
-// Label in a labelled union type
-label:
-  | ident       { $1 }
-
-// Non-empty sequence of pattern matching cases (with a label and variable) and
-// continuations (simple expressions to be executed upon a match).
-matchCases:
-  | label LCURLY variable RCURLY RARROW simpleExpr SEMI matchCases  { ($1, $3, $6) :: $8 }
-=======
-%{
-
-// Preamble with definitions of types and/or functions.  The code appearing here
-// will be placed on top of the generated parser source code.
-open FSharp.Text.Parsing
-open AST
-
-// Auxiliary function to compute the position of an AST node
-let pos (parseState: IParseState, inputIdx: int): AST.Position =
-  let mainPos = parseState.InputStartPosition inputIdx
-  let (rstart, rend) = parseState.ResultRange
-  { FileName = mainPos.FileName
-    Line = mainPos.pos_lnum + 1 // Line numbering from 1
-    Col = mainPos.pos_cnum - mainPos.pos_bol + 1 // Line numbering from 1
-    LineStart = rstart.pos_lnum + 1 // Row numbering from 1
-    ColStart = rstart.pos_cnum - rstart.pos_bol + 1 // Column numbering from 1
-    LineEnd = rend.pos_lnum + 1
-    ColEnd = rend.pos_cnum - rend.pos_bol } // No +1: cover last-used character
-
-// Auxiliary function to build an Abstract Syntax Tree node for a Hygge pretype.
-// 'inputIdx' is the index of the symbol to use for computing the position of
-// this expression (it will be used e.g. when reporting error messages).
-let mkPretypeNode (parseState: IParseState, inputIdx: int, t: Pretype): PretypeNode =
-  { Pos = pos(parseState, inputIdx); Pretype = t }
-
-// Auxiliary function to build an untyped AST node for a Hygge expression.
-// 'inputIdx' is the index of the symbol to use for computing the position of
-// this expression (it will be used e.g. when reporting error messages).
-let mkNode (parseState: IParseState, inputIdx: int, e: UntypedExpr): UntypedAST =
-  { Pos = pos(parseState, inputIdx); Env = (); Type = (); Expr = e }
-
-%}
-
-// Name of the grammar rule (defined below) to parse first.
-%start program
-
-// The type of data produced by a successful parsing of the 'program' rule.
-%type <AST.UntypedAST> program
-
-// The tokens that follow are declared here, and recognised by the lexer
-// according to its configuration in Lexer.fsl.
-
-// Tokens for literal (constant) values
-%token <bool> LIT_BOOL
-%token <int> LIT_INT
-%token <single> LIT_FLOAT
-%token <string> LIT_STRING
-%token <unit> LIT_UNIT
-%token LET REC TYPE MUTABLE
-
-// Tokens for arithmetic operators
-%token TIMES PLUS
-
-// Tokens for logical operators
-%token AND OR NOT
-
-// Tokens for relational operators
-%token EQ LT
-
-// Tokens for control flow
-%token IF THEN ELSE
-
-// Tokens for parentheses and brackets
-%token LPAR RPAR LCURLY RCURLY
-
-// Misc tokens
-%token SEMI EOF COLON LARROW RARROW COMMA DOT
-
-// Built-in statements
-%token READ_INT
-%token READ_FLOAT
-%token PRINT
-%token PRINTLN
-%token ASSERT
-%token WHILE
-%token DO
-%token FUN
-%token STRUCT
-%token UNION MATCH WITH
-
-
-// Generic identifier (might result in a variable, pretype, etc.)
-%token <string> IDENT
-
-%%
-
-// These are the rules of the grammar.  For each rule, we specify a snippet of
-// F# code (between curly brackets) to be executed after a grammar rule is
-// matched.  The code snippet can refer to each sub-expression by number ($1,
-// $2, ...) to retrieve the result of the snippet of F# code executed after
-// that sub-expression was matched earlier.
-
-// Starting point: parsing rule for a whole Hygge program.
-program:
-    | expr EOF  { $1 } // A program is an expression followed by End-Of-File
-    // 添加一个新规则，处理以分号结尾的顶级递归函数定义
-    | REC FUN variable parenArgTypesSeq COLON pretype EQ simpleExpr SEMI EOF  {
-        let (_, argTypes) = List.unzip $4 // Extract argument pretypes
-        let lambda = mkNode(parseState, 8, Lambda($4, $8))
-        let unitVal = mkNode(parseState, 9, Expr.UnitVal)
-        mkNode(parseState, 1, Expr.LetRec($3, mkPretypeNode(parseState, 6, 
-                                                         Pretype.TFun(argTypes, $6)),
-                                        lambda, unitVal))
-    }
-
-// Any expression.
-expr:
-  | TYPE variable EQ pretype SEMI expr  {
-        mkNode(parseState, 1, Expr.Type($2, $4, $6))
-    }
-  | LET variable EQ simpleExpr SEMI expr  {
-        mkNode(parseState, 1, Expr.Let($2, $4, $6))
-    }
-  | LET variable COLON pretype EQ simpleExpr SEMI expr  {
-        mkNode(parseState, 1, Expr.LetT($2, $4, $6, $8))
-    }
-  | LET MUTABLE variable EQ simpleExpr SEMI expr  {
-        mkNode(parseState, 1, Expr.LetMut($3, $5, $7))
-    }
-  | LET REC variable COLON pretype EQ expr SEMI expr  {
-        mkNode(parseState, 1, Expr.LetRec($3, $5, $7, $9))
-    }   
-  // 新增：支持带参数的 let rec 语法（expr 版本）
-  | LET REC variable parenArgTypesSeq COLON pretype EQ expr SEMI expr  {
-        let (_, argTypes) = List.unzip $4 // Extract argument pretypes
-        mkNode(parseState, 1, Expr.LetRec($3, mkPretypeNode(parseState, 6, 
-                                                          Pretype.TFun(argTypes, $6)),
-                                         mkNode(parseState, 8, Lambda($4, $8)), $10))
-    }
-  // 新增：支持带参数的 let rec 语法（simpleExpr 版本）
-  | LET REC variable parenArgTypesSeq COLON pretype EQ simpleExpr SEMI expr  {
-        let (_, argTypes) = List.unzip $4 // Extract argument pretypes
-        mkNode(parseState, 1, Expr.LetRec($3, mkPretypeNode(parseState, 6, 
-                                                          Pretype.TFun(argTypes, $6)),
-                                         mkNode(parseState, 8, Lambda($4, $8)), $10))
-    }
-  | REC FUN variable parenArgTypesSeq COLON pretype EQ expr SEMI expr  {
-        let (_, argTypes) = List.unzip $4 // Extract argument pretypes
-        mkNode(parseState, 1, Expr.LetRec($3, mkPretypeNode(parseState, 6,
-                                                          Pretype.TFun(argTypes, $6)),
-                                         mkNode(parseState, 8, Lambda($4, $8)), $10))
-    }
-  | REC FUN variable parenArgTypesSeq COLON pretype EQ simpleExpr SEMI expr  {
-        let (_, argTypes) = List.unzip $4 // Extract argument pretypes
-        mkNode(parseState, 1, Expr.LetRec($3, mkPretypeNode(parseState, 6,
-                                                          Pretype.TFun(argTypes, $6)),
-                                         mkNode(parseState, 8, Lambda($4, $8)), $10))
-    }
-  | REC FUN variable parenArgTypesSeq COLON pretype EQ FUN parenArgTypesSeq RARROW simpleExpr SEMI expr  {
-        let (_, argTypes) = List.unzip $4 // Extract argument pretypes
-        let innerLambda = mkNode(parseState, 8, Expr.Lambda($9, $11))
-        mkNode(parseState, 1, Expr.LetRec($3, mkPretypeNode(parseState, 6,
-                                                          Pretype.TFun(argTypes, $6)),
-                                         innerLambda, $13))
-    }
-  | FUN variable parenArgTypesSeq COLON pretype EQ simpleExpr SEMI expr  {
-      let (_, argTypes) = List.unzip $3 // Extract argument pretypes
-      mkNode(parseState, 1, Expr.LetT($2, mkPretypeNode(parseState, 5,
-                                                        Pretype.TFun(argTypes, $5)),
-                                      mkNode(parseState, 7, Lambda($3, $7)), $9))
-    }
-  | curlyExpr expr  { mkNode(parseState, 1, Expr.Seq([$1; $2])) }
-  | sequenceExpr  {
-        // If the sequence only contains one expression, we simplify the AST: we
-        // just return the expression...
-        if (List.length $1) = 1 then mkNode(parseState, 1, ($1.[0]:UntypedAST).Expr)
-        // ...otherwise, we build a Seq with all entries
-        else mkNode(parseState, 1, Expr.Seq($1))
-    }
-
-// Expression between curly brackets
-curlyExpr:
-  | LCURLY expr RCURLY  { $2 }
-
-// Sequence of expressions separated by semicolons.
-sequenceExpr:
-  | simpleExpr SEMI expr  {
-      // If the parsed 'expr' after the semicolon is a Seq, we simplify the AST:
-      // instead of returning the Seq, we concatenate its nodes directly after
-      // the 'simpleExpr' parsed before the semicolon
-      match $3.Expr with
-      | Seq(nodes) -> $1 :: nodes
-      | _ -> $1 :: [$3]
-    }
-  | simpleExpr            { [$1] }
-
-// A "simple" expression, which (unlike the more general 'expr' above) cannot
-// result in a 'Seq'uence of sub-expressions, unless they are explicitly
-// enclosed in curly brackets
-simpleExpr:
-  | ifExpr                { $1 }
-  | curlyExpr             { $1 }
-  | primary LARROW simpleExpr  { mkNode(parseState, 2, Expr.Assign($1, $3)) }
-  | WHILE simpleExpr DO simpleExpr  { mkNode(parseState, 1, Expr.While($2, $4)) }
-  | FUN parenArgTypesSeq RARROW simpleExpr  { mkNode(parseState, 1, Expr.Lambda($2, $4)) }
-  | FUN variable RARROW simpleExpr  { mkNode(parseState, 1, Expr.Lambda([($2, mkPretypeNode(parseState, 1, Pretype.TId("")))], $4)) }
-  | MATCH simpleExpr WITH LCURLY matchCases RCURLY  { mkNode(parseState, 1,
-                                                             Expr.Match($2, $5)) }
-  // 添加对嵌套在函数体内的rec fun语法的支持
-  | REC FUN variable parenArgTypesSeq COLON pretype EQ simpleExpr  {
-      let (_, argTypes) = List.unzip $4 // Extract argument pretypes
-      let lambda = mkNode(parseState, 8, Lambda($4, $8))
-      let unitVal = mkNode(parseState, 1, Expr.UnitVal)
-      mkNode(parseState, 1, Expr.LetRec($3, mkPretypeNode(parseState, 6, 
-                                                      Pretype.TFun(argTypes, $6)),
-                                      lambda, unitVal))
-  }
-  // 新增：支持嵌套中的 let rec 语法
-  | LET REC variable parenArgTypesSeq COLON pretype EQ simpleExpr  {
-      let (_, argTypes) = List.unzip $4 // Extract argument pretypes
-      let lambda = mkNode(parseState, 8, Lambda($4, $8))
-      let unitVal = mkNode(parseState, 1, Expr.UnitVal)
-      mkNode(parseState, 1, Expr.LetRec($3, mkPretypeNode(parseState, 6, 
-                                                      Pretype.TFun(argTypes, $6)),
-                                      lambda, unitVal))
-  }
-
-// An 'if-then-else' expression
-ifExpr:
-  | IF simpleExpr THEN simpleExpr ELSE simpleExpr  { mkNode(parseState, 1, Expr.If($2, $4, $6)) }
-  | orExpr                                         { $1 }
-
-// Logical 'or' expression
-orExpr:
-  | orExpr OR andExpr  { mkNode(parseState, 2, Expr.Or($1, $3)) }
-  | andExpr            { $1 }
-
-// Logical 'and' expression
-andExpr:
-  | andExpr AND relExpr  { mkNode(parseState, 2, Expr.And($1, $3)) }
-  | relExpr              { $1 }
-
-// Relational expression
-relExpr:
-  | addExpr EQ addExpr  { mkNode(parseState, 2, Expr.Eq($1, $3)) }
-  | addExpr LT addExpr  { mkNode(parseState, 2, Expr.Less($1, $3)) }
-  | addExpr             { $1 }
-
-// Additive expression
-addExpr:
-  | addExpr PLUS multExpr   { mkNode(parseState, 2, Expr.Add($1, $3)) }
-  | multExpr                { $1 }
-
-// Multiplicative expression
-multExpr:
-  | multExpr TIMES unaryExpr  { mkNode(parseState, 2, Expr.Mult($1, $3)) }
-  | unaryExpr                 { $1 }
-
-// Unary expression
-unaryExpr:
-  | NOT unaryExpr                 { mkNode(parseState, 1, Expr.Not($2)) }
-  | READ_INT LIT_UNIT             { mkNode(parseState, 1, Expr.ReadInt) }
-  | READ_INT LPAR RPAR            { mkNode(parseState, 1, Expr.ReadInt) }
-  | READ_FLOAT LIT_UNIT           { mkNode(parseState, 1, Expr.ReadFloat) }
-  | READ_FLOAT LPAR RPAR          { mkNode(parseState, 1, Expr.ReadFloat) }
-  | PRINT LPAR simpleExpr RPAR    { mkNode(parseState, 1, Expr.Print($3)) }
-  | PRINTLN LPAR simpleExpr RPAR  { mkNode(parseState, 1, Expr.PrintLn($3)) }
-  | ASSERT LPAR simpleExpr RPAR   { mkNode(parseState, 1, Expr.Assertion($3)) }
-  | ascriptionExpr                { $1 }
-  | primary parenExprCommaSeq     { mkNode(parseState, 1, Expr.Application($1, $2))}
-
-// Ascription, i.e. primary expression with (optional) type annotation
-ascriptionExpr:
-  | primary COLON pretype  { mkNode(parseState, 2, Expr.Ascription($3, $1)) }
-  | primary                { $1 }
-
-// Primary expressions
-primary:
-  | LPAR simpleExpr RPAR                     { $2 }
-  | value                                    { $1 }
-  | variable                                 { mkNode(parseState, 1, Expr.Var($1)) }
-  | STRUCT LCURLY structFieldInitSeq RCURLY  { mkNode(parseState, 1, Expr.StructCons($3)) }
-  | primary DOT field                        { mkNode(parseState, 2, Expr.FieldSelect($1, $3)) }
-  | label LCURLY expr RCURLY                 { mkNode(parseState, 1, Expr.UnionCons($1, $3)) }
-
-// Variable name
-variable:
-  | ident       { $1 }
-
-// Literal constants
-value:
-  | LIT_BOOL    { mkNode(parseState, 1, Expr.BoolVal($1)) }
-  | LIT_INT     { mkNode(parseState, 1, Expr.IntVal($1)) }
-  | LIT_FLOAT   { mkNode(parseState, 1, Expr.FloatVal($1)) }
-  | LIT_STRING  { mkNode(parseState, 1, Expr.StringVal($1.[1..^1])) } // Trim quotes around string
-  | LIT_UNIT    { mkNode(parseState, 1, Expr.UnitVal) }
-
-// Pretype specification
-pretype:
-  | ident                                    { mkPretypeNode(parseState, 1,
-                                                             Pretype.TId($1)) }
-  | parenTypesSeq RARROW pretype             { mkPretypeNode(parseState, 1,
-                                                             Pretype.TFun($1, $3)) }
-  | ident RARROW pretype                     { mkPretypeNode(parseState, 1,
-                                                             Pretype.TFun([mkPretypeNode(parseState, 1, Pretype.TId($1))], $3)) }
-  | STRUCT LCURLY structFieldTypeSeq RCURLY  { mkPretypeNode(parseState, 1,
-                                                             Pretype.TStruct($3)) }
-  | UNION LCURLY unionLabelTypeSeq RCURLY    { mkPretypeNode(parseState, 1,
-                                                             Pretype.TUnion($3)) }
-
-// Generic identifier
-ident:
-  | IDENT  { $1 } // We just return the string captured by the token 'IDENT'
-
-// Possibly empty equence of comma-separated identifiers with type ascriptions,
-// in parentheses
-parenArgTypesSeq:
-  | LPAR RPAR              { [] }
-  | LIT_UNIT               { [] } // Needed because token LIT_UNIT matches "()"
-  | LPAR argTypesSeq RPAR  { $2 }
-
-// Non-empty sequence of comma-separated identifiers with type ascriptions
-argTypesSeq:
-  | variable COLON pretype COMMA argTypesSeq  { ($1, $3) :: $5 }
-  | variable COLON pretype                    { [($1, $3)] }
-
-// Possibly empty equence of comma-separated pretypes
-parenTypesSeq:
-  | LPAR RPAR           { [] }
-  | LIT_UNIT            { [] } // Needed because token LIT_UNIT matches "()"
-  | LPAR typesSeq RPAR  { $2 }
-
-// Non-empty sequence of types
-typesSeq:
-  | pretype COMMA typesSeq  { $1 :: $3 }
-  | pretype                 { [$1] }
-
-// Possibly empty equence of comma-separated expressions, between parentheses
-parenExprCommaSeq:
-  | LPAR RPAR               { [] }
-  | LIT_UNIT                { [] } // Needed because token LIT_UNIT matches "()"
-  | LPAR exprCommaSeq RPAR  { $2 }
-
-// Non-empty sequence of comma-separated expressions
-exprCommaSeq:
-  | simpleExpr COMMA exprCommaSeq  { $1 :: $3 }
-  | simpleExpr                     { [$1] }
-
-// Non-empty sequence of structure field initializations, separated by
-// semicolons
-structFieldInitSeq:
-  | field EQ simpleExpr SEMI structFieldInitSeq  { ($1, $3) :: $5 }
-  | field EQ simpleExpr                          { [($1, $3)] }
-
-// Field of a structure
-field:
-  | ident       { $1 }
-
-// Non-empty sequence of names and types, separated by semicolons (used for
-// defining structs)
-structFieldTypeSeq:
-  | field COLON pretype SEMI structFieldTypeSeq  { ($1, $3) :: $5 }
-  | field COLON pretype                          { [($1, $3)] }
-
-// Non-empty sequence of labels and types, separated by semicolons (used for
-// defining unions)
-unionLabelTypeSeq:
-  | label COLON pretype SEMI unionLabelTypeSeq  { ($1, $3) :: $5 }
-  | label COLON pretype                         { [($1, $3)] }
-
-// Label in a labelled union type
-label:
-  | ident       { $1 }
-
-// Non-empty sequence of pattern matching cases (with a label and variable) and
-// continuations (simple expressions to be executed upon a match).
-matchCases:
-  | label LCURLY variable RCURLY RARROW simpleExpr SEMI matchCases  { ($1, $3, $6) :: $8 }
->>>>>>> 778bdf1c
+%{
+
+// Preamble with definitions of types and/or functions.  The code appearing here
+// will be placed on top of the generated parser source code.
+open FSharp.Text.Parsing
+open AST
+
+// Auxiliary function to compute the position of an AST node
+let pos (parseState: IParseState, inputIdx: int): AST.Position =
+  let mainPos = parseState.InputStartPosition inputIdx
+  let (rstart, rend) = parseState.ResultRange
+  { FileName = mainPos.FileName
+    Line = mainPos.pos_lnum + 1 // Line numbering from 1
+    Col = mainPos.pos_cnum - mainPos.pos_bol + 1 // Line numbering from 1
+    LineStart = rstart.pos_lnum + 1 // Row numbering from 1
+    ColStart = rstart.pos_cnum - rstart.pos_bol + 1 // Column numbering from 1
+    LineEnd = rend.pos_lnum + 1
+    ColEnd = rend.pos_cnum - rend.pos_bol } // No +1: cover last-used character
+
+// Auxiliary function to build an Abstract Syntax Tree node for a Hygge pretype.
+// 'inputIdx' is the index of the symbol to use for computing the position of
+// this expression (it will be used e.g. when reporting error messages).
+let mkPretypeNode (parseState: IParseState, inputIdx: int, t: Pretype): PretypeNode =
+  { Pos = pos(parseState, inputIdx); Pretype = t }
+
+// Auxiliary function to build an untyped AST node for a Hygge expression.
+// 'inputIdx' is the index of the symbol to use for computing the position of
+// this expression (it will be used e.g. when reporting error messages).
+let mkNode (parseState: IParseState, inputIdx: int, e: UntypedExpr): UntypedAST =
+  { Pos = pos(parseState, inputIdx); Env = (); Type = (); Expr = e }
+
+//SC
+let mkBool (ps: IParseState) idx v =
+  mkNode(ps, idx, Expr.BoolVal v)
+
+%}
+
+// Name of the grammar rule (defined below) to parse first.
+%start program
+
+// The type of data produced by a successful parsing of the 'program' rule.
+%type <AST.UntypedAST> program
+
+// The tokens that follow are declared here, and recognised by the lexer
+// according to its configuration in Lexer.fsl.
+
+// Tokens for literal (constant) values
+%token <bool> LIT_BOOL
+%token <int> LIT_INT
+%token <single> LIT_FLOAT
+%token <string> LIT_STRING
+%token <unit> LIT_UNIT
+%token LET REC TYPE MUTABLE
+
+// Tokens for arithmetic operators
+%token TIMES PLUS
+
+// Tokens for logical operators
+%token AND OR NOT
+
+//SC
+%token ANDSC ORSC
+
+// Structure operations
+%token DEEPCOPY  SHALLOWCOPY
+
+// Tokens for relational operators
+%token EQ LT
+
+// Tokens for control flow
+%token IF THEN ELSE
+
+// Tokens for parentheses and brackets
+%token LPAR RPAR LCURLY RCURLY
+
+
+// Misc tokens
+%token SEMI EOF COLON LARROW RARROW COMMA DOT
+
+// Built-in statements
+%token READ_INT
+%token READ_FLOAT
+%token PRINT
+%token PRINTLN
+%token ASSERT
+%token WHILE
+%token DO
+%token FUN
+%token STRUCT
+%token UNION MATCH WITH
+
+
+// Generic identifier (might result in a variable, pretype, etc.)
+%token <string> IDENT
+
+%%
+
+// These are the rules of the grammar.  For each rule, we specify a snippet of
+// F# code (between curly brackets) to be executed after a grammar rule is
+// matched.  The code snippet can refer to each sub-expression by number ($1,
+// $2, ...) to retrieve the result of the snippet of F# code executed after
+// that sub-expression was matched earlier.
+
+// Starting point: parsing rule for a whole Hygge program.
+program:
+    | expr EOF  { $1 } // A program is an expression followed by End-Of-File
+    // 添加一个新规则，处理以分号结尾的顶级递归函数定义
+    | REC FUN variable parenArgTypesSeq COLON pretype EQ simpleExpr SEMI EOF  {
+        let (_, argTypes) = List.unzip $4 // Extract argument pretypes
+        let lambda = mkNode(parseState, 8, Lambda($4, $8))
+        let unitVal = mkNode(parseState, 9, Expr.UnitVal)
+        mkNode(parseState, 1, Expr.LetRec($3, mkPretypeNode(parseState, 6, 
+                                                         Pretype.TFun(argTypes, $6)),
+                                        lambda, unitVal))
+    }
+
+// Any expression.
+expr:
+  | TYPE variable EQ pretype SEMI expr  {
+        mkNode(parseState, 1, Expr.Type($2, $4, $6))
+    }
+  | LET variable EQ simpleExpr SEMI expr  {
+        mkNode(parseState, 1, Expr.Let($2, $4, $6))
+    }
+  | LET variable COLON pretype EQ simpleExpr SEMI expr  {
+        mkNode(parseState, 1, Expr.LetT($2, $4, $6, $8))
+    }
+  | LET MUTABLE variable EQ simpleExpr SEMI expr  {
+        mkNode(parseState, 1, Expr.LetMut($3, $5, $7))
+    }
+  | LET REC variable COLON pretype EQ expr SEMI expr  {
+        mkNode(parseState, 1, Expr.LetRec($3, $5, $7, $9))
+    }   
+  // 新增：支持带参数的 let rec 语法（expr 版本）
+  | LET REC variable parenArgTypesSeq COLON pretype EQ expr SEMI expr  {
+        let (_, argTypes) = List.unzip $4 // Extract argument pretypes
+        mkNode(parseState, 1, Expr.LetRec($3, mkPretypeNode(parseState, 6, 
+                                                          Pretype.TFun(argTypes, $6)),
+                                         mkNode(parseState, 8, Lambda($4, $8)), $10))
+    }
+  // 新增：支持带参数的 let rec 语法（simpleExpr 版本）
+  | LET REC variable parenArgTypesSeq COLON pretype EQ simpleExpr SEMI expr  {
+        let (_, argTypes) = List.unzip $4 // Extract argument pretypes
+        mkNode(parseState, 1, Expr.LetRec($3, mkPretypeNode(parseState, 6, 
+                                                          Pretype.TFun(argTypes, $6)),
+                                         mkNode(parseState, 8, Lambda($4, $8)), $10))
+    }
+  | REC FUN variable parenArgTypesSeq COLON pretype EQ expr SEMI expr  {
+        let (_, argTypes) = List.unzip $4 // Extract argument pretypes
+        mkNode(parseState, 1, Expr.LetRec($3, mkPretypeNode(parseState, 6,
+                                                          Pretype.TFun(argTypes, $6)),
+                                         mkNode(parseState, 8, Lambda($4, $8)), $10))
+    }
+  | REC FUN variable parenArgTypesSeq COLON pretype EQ simpleExpr SEMI expr  {
+        let (_, argTypes) = List.unzip $4 // Extract argument pretypes
+        mkNode(parseState, 1, Expr.LetRec($3, mkPretypeNode(parseState, 6,
+                                                          Pretype.TFun(argTypes, $6)),
+                                         mkNode(parseState, 8, Lambda($4, $8)), $10))
+    }
+  | REC FUN variable parenArgTypesSeq COLON pretype EQ FUN parenArgTypesSeq RARROW simpleExpr SEMI expr  {
+        let (_, argTypes) = List.unzip $4 // Extract argument pretypes
+        let innerLambda = mkNode(parseState, 8, Expr.Lambda($9, $11))
+        mkNode(parseState, 1, Expr.LetRec($3, mkPretypeNode(parseState, 6,
+                                                          Pretype.TFun(argTypes, $6)),
+                                         innerLambda, $13))
+    }
+  | FUN variable parenArgTypesSeq COLON pretype EQ simpleExpr SEMI expr  {
+      let (_, argTypes) = List.unzip $3 // Extract argument pretypes
+      mkNode(parseState, 1, Expr.LetT($2, mkPretypeNode(parseState, 5,
+                                                        Pretype.TFun(argTypes, $5)),
+                                      mkNode(parseState, 7, Lambda($3, $7)), $9))
+    }
+  | curlyExpr expr  { mkNode(parseState, 1, Expr.Seq([$1; $2])) }
+  | sequenceExpr  {
+        // If the sequence only contains one expression, we simplify the AST: we
+        // just return the expression...
+        if (List.length $1) = 1 then mkNode(parseState, 1, ($1.[0]:UntypedAST).Expr)
+        // ...otherwise, we build a Seq with all entries
+        else mkNode(parseState, 1, Expr.Seq($1))
+    }
+
+// Expression between curly brackets
+curlyExpr:
+  | LCURLY expr RCURLY  { $2 }
+
+// Sequence of expressions separated by semicolons.
+sequenceExpr:
+  | simpleExpr SEMI expr  {
+      // If the parsed 'expr' after the semicolon is a Seq, we simplify the AST:
+      // instead of returning the Seq, we concatenate its nodes directly after
+      // the 'simpleExpr' parsed before the semicolon
+      match $3.Expr with
+      | Seq(nodes) -> $1 :: nodes
+      | _ -> $1 :: [$3]
+    }
+  | simpleExpr            { [$1] }
+
+// A "simple" expression, which (unlike the more general 'expr' above) cannot
+// result in a 'Seq'uence of sub-expressions, unless they are explicitly
+// enclosed in curly brackets
+simpleExpr:
+  | ifExpr                { $1 }
+  | curlyExpr             { $1 }
+  | primary LARROW simpleExpr  { mkNode(parseState, 2, Expr.Assign($1, $3)) }
+  | WHILE simpleExpr DO simpleExpr  { mkNode(parseState, 1, Expr.While($2, $4)) }
+//dowhile
+  | DO simpleExpr WHILE simpleExpr  { mkNode(parseState, 1, Expr.DoWhile($2, $4)) }
+  | FUN parenArgTypesSeq RARROW simpleExpr  { mkNode(parseState, 1, Expr.Lambda($2, $4)) }
+  | FUN variable RARROW simpleExpr  { mkNode(parseState, 1, Expr.Lambda([($2, mkPretypeNode(parseState, 1, Pretype.TId("")))], $4)) }
+  | MATCH simpleExpr WITH LCURLY matchCases RCURLY  { mkNode(parseState, 1,
+                                                             Expr.Match($2, $5)) }
+  // 添加对嵌套在函数体内的rec fun语法的支持
+  | REC FUN variable parenArgTypesSeq COLON pretype EQ simpleExpr  {
+      let (_, argTypes) = List.unzip $4 // Extract argument pretypes
+      let lambda = mkNode(parseState, 8, Lambda($4, $8))
+      let unitVal = mkNode(parseState, 1, Expr.UnitVal)
+      mkNode(parseState, 1, Expr.LetRec($3, mkPretypeNode(parseState, 6, 
+                                                      Pretype.TFun(argTypes, $6)),
+                                      lambda, unitVal))
+  }
+  // 新增：支持嵌套中的 let rec 语法
+  | LET REC variable parenArgTypesSeq COLON pretype EQ simpleExpr  {
+      let (_, argTypes) = List.unzip $4 // Extract argument pretypes
+      let lambda = mkNode(parseState, 8, Lambda($4, $8))
+      let unitVal = mkNode(parseState, 1, Expr.UnitVal)
+      mkNode(parseState, 1, Expr.LetRec($3, mkPretypeNode(parseState, 6, 
+                                                      Pretype.TFun(argTypes, $6)),
+                                      lambda, unitVal))
+  }
+
+// An 'if-then-else' expression
+ifExpr:
+  | IF simpleExpr THEN simpleExpr ELSE simpleExpr  { mkNode(parseState, 1, Expr.If($2, $4, $6)) }
+  | orExpr                                         { $1 }
+
+// Logical 'or' expression
+orExpr:
+  | orExpr OR andExpr  { mkNode(parseState, 2, Expr.Or($1, $3)) }
+  | orExpr ORSC andExpr  {   // if e1 then true else e2
+     mkNode(parseState, 2, Expr.If($1, mkBool parseState 2 true, $3)) }
+  | andExpr            { $1 }
+
+// Logical 'and' expression
+andExpr:
+  | andExpr AND relExpr  { mkNode(parseState, 2, Expr.And($1, $3)) }
+  | andExpr ANDSC relExpr  {   // if e1 then e2 else false
+        mkNode(parseState, 2, Expr.If($1, $3, mkBool parseState 2 false)) }
+  | relExpr              { $1 }
+
+// Relational expression
+relExpr:
+  | addExpr EQ addExpr  { mkNode(parseState, 2, Expr.Eq($1, $3)) }
+  | addExpr LT addExpr  { mkNode(parseState, 2, Expr.Less($1, $3)) }
+  | addExpr             { $1 }
+
+// Additive expression
+addExpr:
+  | addExpr PLUS multExpr   { mkNode(parseState, 2, Expr.Add($1, $3)) }
+  | multExpr                { $1 }
+
+// Multiplicative expression
+multExpr:
+  | multExpr TIMES unaryExpr  { mkNode(parseState, 2, Expr.Mult($1, $3)) }
+  | unaryExpr                 { $1 }
+
+// Unary expression
+unaryExpr:
+  | NOT unaryExpr                 { mkNode(parseState, 1, Expr.Not($2)) }
+  | READ_INT LIT_UNIT             { mkNode(parseState, 1, Expr.ReadInt) }
+  | READ_INT LPAR RPAR            { mkNode(parseState, 1, Expr.ReadInt) }
+  | READ_FLOAT LIT_UNIT           { mkNode(parseState, 1, Expr.ReadFloat) }
+  | READ_FLOAT LPAR RPAR          { mkNode(parseState, 1, Expr.ReadFloat) }
+  | PRINT LPAR simpleExpr RPAR    { mkNode(parseState, 1, Expr.Print($3)) }
+  | PRINTLN LPAR simpleExpr RPAR  { mkNode(parseState, 1, Expr.PrintLn($3)) }
+  | ASSERT LPAR simpleExpr RPAR   { mkNode(parseState, 1, Expr.Assertion($3)) }
+  | DEEPCOPY LPAR simpleExpr RPAR     { mkNode(parseState, 1, Expr.DeepCopy($3)) }
+  | SHALLOWCOPY LPAR simpleExpr RPAR     { mkNode(parseState, 1, Expr.ShallowCopy($3)) }
+  | ascriptionExpr                { $1 }
+  | primary parenExprCommaSeq     { mkNode(parseState, 1, Expr.Application($1, $2))}
+
+// Ascription, i.e. primary expression with (optional) type annotation
+ascriptionExpr:
+  | primary COLON pretype  { mkNode(parseState, 2, Expr.Ascription($3, $1)) }
+  | primary                { $1 }
+
+// Primary expressions
+primary:
+  | LPAR simpleExpr RPAR                     { $2 }
+  | value                                    { $1 }
+  | variable                                 { mkNode(parseState, 1, Expr.Var($1)) }
+  | STRUCT LCURLY structFieldInitSeq RCURLY  { mkNode(parseState, 1, Expr.StructCons($3)) }
+  | primary DOT field                        { mkNode(parseState, 2, Expr.FieldSelect($1, $3)) }
+  | label LCURLY expr RCURLY                 { mkNode(parseState, 1, Expr.UnionCons($1, $3)) }
+
+// Variable name
+variable:
+  | ident       { $1 }
+
+// Literal constants
+value:
+  | LIT_BOOL    { mkNode(parseState, 1, Expr.BoolVal($1)) }
+  | LIT_INT     { mkNode(parseState, 1, Expr.IntVal($1)) }
+  | LIT_FLOAT   { mkNode(parseState, 1, Expr.FloatVal($1)) }
+  | LIT_STRING  { mkNode(parseState, 1, Expr.StringVal($1.[1..^1])) } // Trim quotes around string
+  | LIT_UNIT    { mkNode(parseState, 1, Expr.UnitVal) }
+
+// Pretype specification
+pretype:
+  | ident                                    { mkPretypeNode(parseState, 1,
+                                                             Pretype.TId($1)) }
+  | parenTypesSeq RARROW pretype             { mkPretypeNode(parseState, 1,
+                                                             Pretype.TFun($1, $3)) }
+  | ident RARROW pretype                     { mkPretypeNode(parseState, 1,
+                                                             Pretype.TFun([mkPretypeNode(parseState, 1, Pretype.TId($1))], $3)) }
+  | STRUCT LCURLY structFieldTypeSeq RCURLY  { mkPretypeNode(parseState, 1,
+                                                             Pretype.TStruct($3)) }
+  | UNION LCURLY unionLabelTypeSeq RCURLY    { mkPretypeNode(parseState, 1,
+                                                             Pretype.TUnion($3)) }
+
+// Generic identifier
+ident:
+  | IDENT  { $1 } // We just return the string captured by the token 'IDENT'
+
+// Possibly empty equence of comma-separated identifiers with type ascriptions,
+// in parentheses
+parenArgTypesSeq:
+  | LPAR RPAR              { [] }
+  | LIT_UNIT               { [] } // Needed because token LIT_UNIT matches "()"
+  | LPAR argTypesSeq RPAR  { $2 }
+
+// Non-empty sequence of comma-separated identifiers with type ascriptions
+argTypesSeq:
+  | variable COLON pretype COMMA argTypesSeq  { ($1, $3) :: $5 }
+  | variable COLON pretype                    { [($1, $3)] }
+
+// Possibly empty equence of comma-separated pretypes
+parenTypesSeq:
+  | LPAR RPAR           { [] }
+  | LIT_UNIT            { [] } // Needed because token LIT_UNIT matches "()"
+  | LPAR typesSeq RPAR  { $2 }
+
+// Non-empty sequence of types
+typesSeq:
+  | pretype COMMA typesSeq  { $1 :: $3 }
+  | pretype                 { [$1] }
+
+// Possibly empty equence of comma-separated expressions, between parentheses
+parenExprCommaSeq:
+  | LPAR RPAR               { [] }
+  | LIT_UNIT                { [] } // Needed because token LIT_UNIT matches "()"
+  | LPAR exprCommaSeq RPAR  { $2 }
+
+// Non-empty sequence of comma-separated expressions
+exprCommaSeq:
+  | simpleExpr COMMA exprCommaSeq  { $1 :: $3 }
+  | simpleExpr                     { [$1] }
+
+// Non-empty sequence of structure field initializations, separated by
+// semicolons
+structFieldInitSeq:
+  | field EQ simpleExpr SEMI structFieldInitSeq  { ($1, $3) :: $5 }
+  | field EQ simpleExpr                          { [($1, $3)] }
+
+// Field of a structure
+field:
+  | ident       { $1 }
+
+// Non-empty sequence of names and types, separated by semicolons (used for
+// defining structs)
+structFieldTypeSeq:
+  | field COLON pretype SEMI structFieldTypeSeq  { ($1, $3) :: $5 }
+  | field COLON pretype                          { [($1, $3)] }
+
+// Non-empty sequence of labels and types, separated by semicolons (used for
+// defining unions)
+unionLabelTypeSeq:
+  | label COLON pretype SEMI unionLabelTypeSeq  { ($1, $3) :: $5 }
+  | label COLON pretype                         { [($1, $3)] }
+
+// Label in a labelled union type
+label:
+  | ident       { $1 }
+
+// Non-empty sequence of pattern matching cases (with a label and variable) and
+// continuations (simple expressions to be executed upon a match).
+matchCases:
+  | label LCURLY variable RCURLY RARROW simpleExpr SEMI matchCases  { ($1, $3, $6) :: $8 }
   | label LCURLY variable RCURLY RARROW simpleExpr                  { [($1, $3, $6)] }