--- conflicted
+++ resolved
@@ -1,4 +1,3 @@
-<<<<<<< HEAD
 // hyggec - The didactic compiler for the Hygge programming language.
 // Copyright (C) 2023 Technical University of Denmark
 // Author: Alceste Scalas <alcsc@dtu.dk>
@@ -88,6 +87,14 @@
         // Propagate the substitution in the "let" scope
         {node with Expr = LetT(vname, tpe, (subst init var sub),
                                (subst scope var sub))}
+
+    | LetRec(vname, tpe, init, scope) when vname = var ->
+        // The variable is shadowed, do not substitute it in the "let rec" scope
+        // Do not substitute 'var' in 'init' either - this is the key difference for recursive functions
+        {node with Expr = LetRec(vname, tpe, init, scope)}
+    | LetRec(vname, tpe, init, scope) ->
+        // Propagate the substitution in the "let rec" scope
+        {node with Expr = LetRec(vname, tpe, (subst init var sub), (subst scope var sub))}
 
     | LetMut(vname, init, scope) when vname = var ->
         // Do not substitute the variable in the "let mutable" scope
@@ -178,6 +185,11 @@
         // All the free variables in the 'let' initialisation, together with all
         // free variables in the scope --- minus the newly-bound variable
         Set.union (freeVars init) (Set.remove name (freeVars scope))
+    | LetRec(name, _, init, scope) ->
+        // For recursive functions, the name is not free in init
+        // (because init can refer to the function itself)
+        let initFreeVarsWithoutName = Set.remove name (freeVars init)
+        Set.union initFreeVarsWithoutName (Set.remove name (freeVars scope))
     | Assign(target, expr) ->
         // Union of the free names of the lhs and the rhs of the assignment
         Set.union (freeVars target) (freeVars expr)
@@ -259,6 +271,10 @@
         // All the captured variables in the 'let' initialisation, together with
         // all captured variables in the scope --- minus the newly-bound var
         Set.union (capturedVars init) (Set.remove name (capturedVars scope))
+    | LetRec(name, _, init, scope) ->
+        // Similar to Let, but for recursive functions we need to consider the captured variables
+        // without removing the function name from the init part (since it's recursive)
+        Set.union (capturedVars init) (Set.remove name (capturedVars scope))
     | Assign(target, expr) ->
         // Union of the captured vars of the lhs and the rhs of the assignment
         Set.union (capturedVars target) (capturedVars expr)
@@ -291,294 +307,4 @@
     /// Compute the free variables of 'node' and add them to the accumulator
     let folder (acc: Set<string>) (node: Node<'E,'T> ) =
         Set.union acc (capturedVars node)
-=======
-// hyggec - The didactic compiler for the Hygge programming language.
-// Copyright (C) 2023 Technical University of Denmark
-// Author: Alceste Scalas <alcsc@dtu.dk>
-// Released under the MIT license (see LICENSE.md for details)
-
-/// Utility functions to inspect and manipulate the Abstract Syntax Tree of
-/// Hygge programs.
-module ASTUtil
-
-open AST
-
-
-/// Given the AST 'node', return a new AST node where every free occurrence of
-/// the variable called 'var' is substituted by the AST node 'sub'.
-let rec subst (node: Node<'E,'T>) (var: string) (sub: Node<'E,'T>): Node<'E,'T> =
-    match node.Expr with
-    | UnitVal
-    | IntVal(_)
-    | BoolVal(_)
-    | FloatVal(_)
-    | StringVal(_) -> node // The substitution has no effect
-
-    | Pointer(_) -> node // The substitution has no effect
-
-    | Var(vname) when vname = var -> sub // Substitution applied
-    | Var(_) -> node // The substitution has no effect
-
-    | Add(lhs, rhs) ->
-        {node with Expr = Add((subst lhs var sub), (subst rhs var sub))}
-    | Mult(lhs, rhs) ->
-        {node with Expr = Mult((subst lhs var sub), (subst rhs var sub))}
-
-    | And(lhs, rhs) ->
-        {node with Expr = And((subst lhs var sub), (subst rhs var sub))}
-    | Or(lhs, rhs) ->
-        {node with Expr = Or((subst lhs var sub), (subst rhs var sub))}
-    | Not(arg) ->
-        {node with Expr = Not(subst arg var sub)}
-
-    | Eq(lhs, rhs) ->
-        {node with Expr = Eq((subst lhs var sub), (subst rhs var sub))}
-    | Less(lhs, rhs) ->
-        {node with Expr = Less((subst lhs var sub), (subst rhs var sub))}
-
-    | ReadInt
-    | ReadFloat -> node // The substitution has no effect
-
-    | Print(arg) ->
-        {node with Expr = Print(subst arg var sub)}
-    | PrintLn(arg) ->
-        {node with Expr = PrintLn(subst arg var sub)}
-
-    | If(cond, ifTrue, ifFalse) ->
-        {node with Expr = If((subst cond var sub), (subst ifTrue var sub),
-                                                   (subst ifFalse var sub))}
-
-    | Seq(nodes) ->
-        let substNodes = List.map (fun n -> (subst n var sub)) nodes
-        {node with Expr = Seq(substNodes)}
-
-    | Type(tname, def, scope) ->
-        {node with Expr = Type(tname, def, (subst scope var sub))}
-
-    | Ascription(tpe, node) ->
-        {node with Expr = Ascription(tpe, (subst node var sub))}
-
-    | Assertion(arg) ->
-        {node with Expr = Assertion(subst arg var sub)}
-
-    | Let(vname, init, scope) when vname = var ->
-        // The variable is shadowed, do not substitute it in the "let" scope
-        {node with Expr = Let(vname, (subst init var sub), scope)}
-    | Let(vname, init, scope) ->
-        // Propagate the substitution in the "let" scope
-        {node with Expr = Let(vname, (subst init var sub),
-                              (subst scope var sub))}
-
-    | LetT(vname, tpe, init, scope) when vname = var ->
-        // The variable is shadowed, do not substitute it in the "let" scope
-        {node with Expr = LetT(vname, tpe, (subst init var sub), scope)}
-    | LetT(vname, tpe, init, scope) ->
-        // Propagate the substitution in the "let" scope
-        {node with Expr = LetT(vname, tpe, (subst init var sub),
-                               (subst scope var sub))}
-
-    | LetRec(vname, tpe, init, scope) when vname = var ->
-        // The variable is shadowed, do not substitute it in the "let rec" scope
-        // Do not substitute 'var' in 'init' either - this is the key difference for recursive functions
-        {node with Expr = LetRec(vname, tpe, init, scope)}
-    | LetRec(vname, tpe, init, scope) ->
-        // Propagate the substitution in the "let rec" scope
-        {node with Expr = LetRec(vname, tpe, (subst init var sub), (subst scope var sub))}
-
-    | LetMut(vname, init, scope) when vname = var ->
-        // Do not substitute the variable in the "let mutable" scope
-        {node with Expr = LetMut(vname, (subst init var sub), scope)}
-    | LetMut(vname, init, scope) ->
-        {node with Expr = LetMut(vname, (subst init var sub),
-                                 (subst scope var sub))}
-
-    | Assign(target, expr) ->
-        {node with Expr = Assign((subst target var sub), (subst expr var sub))}
-
-    | While(cond, body) ->
-        let substCond = subst cond var sub
-        let substBody = subst body var sub
-        {node with Expr = While(substCond, substBody)}
-
-    | Lambda(args, body) ->
-        /// Arguments of this lambda term, without their pretypes
-        let (argVars, _) = List.unzip args
-        if (List.contains var argVars) then node // No substitution
-        else {node with Expr = Lambda(args, (subst body var sub))}
-
-    | Application(expr, args) ->
-        let substExpr = subst expr var sub
-        let substArgs = List.map (fun n -> (subst n var sub)) args
-        {node with Expr = Application(substExpr, substArgs)}
-
-    | StructCons(fields) ->
-        let (fieldNames, initNodes) = List.unzip fields
-        let substInitNodes = List.map (fun e -> (subst e var sub)) initNodes
-        {node with Expr = StructCons(List.zip fieldNames substInitNodes)}
-
-    | FieldSelect(target, field) ->
-        {node with Expr = FieldSelect((subst target var sub), field)}
-
-    | UnionCons(label, expr) ->
-        {node with Expr = UnionCons(label, (subst expr var sub))}
-
-    | Match(expr, cases) ->
-        /// Mapper function to propagate the substitution along a match case
-        let substCase(lab: string, v: string, cont: Node<'E,'T>) =
-            if (v = var) then (lab, v, cont) // Variable bound, no substitution
-            else (lab, v, (subst cont var sub))
-        let cases2 = List.map substCase cases
-        {node with Expr = Match((subst expr var sub), cases2)}
-
-/// Compute the set of free variables in the given AST node.
-let rec freeVars (node: Node<'E,'T>): Set<string> =
-    match node.Expr with
-    | UnitVal
-    | IntVal(_)
-    | BoolVal(_)
-    | FloatVal(_)
-    | StringVal(_)
-    | Pointer(_) -> Set[]
-    | Var(name) -> Set[name]
-    | Add(lhs, rhs)
-    | Mult(lhs, rhs) ->
-        Set.union (freeVars lhs) (freeVars rhs)
-    | And(lhs, rhs)
-    | Or(lhs, rhs) ->
-        Set.union (freeVars lhs) (freeVars rhs)
-    | Not(arg) -> freeVars arg
-    | Eq(lhs, rhs)
-    | Less(lhs, rhs) ->
-        Set.union (freeVars lhs) (freeVars rhs)
-    | ReadInt
-    | ReadFloat -> Set[]
-    | Print(arg)
-    | PrintLn(arg) -> freeVars arg
-    | If(condition, ifTrue, ifFalse) ->
-        Set.union (freeVars condition)
-                  (Set.union (freeVars ifTrue) (freeVars ifFalse))
-    | Seq(nodes) -> freeVarsInList nodes
-    | Ascription(_, node) -> freeVars node
-    | Let(name, init, scope)
-    | LetT(name, _, init, scope)
-    | LetMut(name, init, scope) ->
-        // All the free variables in the 'let' initialisation, together with all
-        // free variables in the scope --- minus the newly-bound variable
-        Set.union (freeVars init) (Set.remove name (freeVars scope))
-    | LetRec(name, _, init, scope) ->
-        // For recursive functions, the name is not free in init
-        // (because init can refer to the function itself)
-        let initFreeVarsWithoutName = Set.remove name (freeVars init)
-        Set.union initFreeVarsWithoutName (Set.remove name (freeVars scope))
-    | Assign(target, expr) ->
-        // Union of the free names of the lhs and the rhs of the assignment
-        Set.union (freeVars target) (freeVars expr)
-    | While(cond, body) -> Set.union (freeVars cond) (freeVars body)
-    | Assertion(arg) -> freeVars arg
-    | Type(_, _, scope) -> freeVars scope
-    | Lambda(args, body) ->
-        let (argNames, _) = List.unzip args
-        // All the free variables in the lambda function body, minus the
-        // names of the arguments
-        Set.difference (freeVars body) (Set.ofList argNames)
-    | Application(expr, args) ->
-        let fvArgs = List.map freeVars args
-        // Union of free variables in the applied expr, plus all its arguments
-        Set.union (freeVars expr) (freeVarsInList args)
-    | StructCons(fields) ->
-        let (_, nodes) = List.unzip fields
-        freeVarsInList nodes
-    | FieldSelect(expr, _) -> freeVars expr
-    | UnionCons(_, expr) -> freeVars expr
-    | Match(expr, cases) ->
-        /// Compute the free variables in all match cases continuations, minus
-        /// the variable bound in the corresponding match case.  This 'folder'
-        /// is used to fold over all match cases.
-        let folder (acc: Set<string>) (_, var, cont: Node<'E,'T>): Set<string> =
-            Set.union acc ((freeVars cont).Remove var)
-        /// Free variables in all match continuations
-        let fvConts = List.fold folder Set[] cases
-        Set.union (freeVars expr) fvConts
-
-/// Compute the union of the free variables in a list of AST nodes.
-and internal freeVarsInList (nodes: List<Node<'E,'T>>): Set<string> =
-    /// Compute the free variables of 'node' and add them to the accumulator
-    let folder (acc: Set<string>) (node: Node<'E,'T> ) =
-        Set.union acc (freeVars node)
-    List.fold folder Set[] nodes
-
-
-/// Compute the set of captured variables in the given AST node.
-let rec capturedVars (node: Node<'E,'T>): Set<string> =
-    match node.Expr with
-    | UnitVal
-    | IntVal(_)
-    | BoolVal(_)
-    | FloatVal(_)
-    | StringVal(_)
-    | Pointer(_)
-    | Lambda(_, _) ->
-        // All free variables of a value are considered as captured
-        freeVars node
-    | Var(_) -> Set[]
-    | Add(lhs, rhs)
-    | Mult(lhs, rhs) ->
-        Set.union (capturedVars lhs) (capturedVars rhs)
-    | And(lhs, rhs)
-    | Or(lhs, rhs) ->
-        Set.union (capturedVars lhs) (capturedVars rhs)
-    | Not(arg) -> capturedVars arg
-    | Eq(lhs, rhs)
-    | Less(lhs, rhs) ->
-        Set.union (capturedVars lhs) (capturedVars rhs)
-    | ReadInt
-    | ReadFloat -> Set[]
-    | Print(arg)
-    | PrintLn(arg) -> capturedVars arg
-    | If(condition, ifTrue, ifFalse) ->
-        Set.union (capturedVars condition)
-                  (Set.union (capturedVars ifTrue) (capturedVars ifFalse))
-    | Seq(nodes) -> capturedVarsInList nodes
-    | Ascription(_, node) -> capturedVars node
-    | Let(name, init, scope)
-    | LetT(name, _, init, scope)
-    | LetMut(name, init, scope) ->
-        // All the captured variables in the 'let' initialisation, together with
-        // all captured variables in the scope --- minus the newly-bound var
-        Set.union (capturedVars init) (Set.remove name (capturedVars scope))
-    | LetRec(name, _, init, scope) ->
-        // Similar to Let, but for recursive functions we need to consider the captured variables
-        // without removing the function name from the init part (since it's recursive)
-        Set.union (capturedVars init) (Set.remove name (capturedVars scope))
-    | Assign(target, expr) ->
-        // Union of the captured vars of the lhs and the rhs of the assignment
-        Set.union (capturedVars target) (capturedVars expr)
-    | While(cond, body) -> Set.union (capturedVars cond) (capturedVars body)
-    | Assertion(arg) -> capturedVars arg
-    | Type(_, _, scope) -> capturedVars scope
-    | Application(expr, args) ->
-        let fvArgs = List.map capturedVars args
-        // Union of captured variables in the applied expr, plus all arguments
-        Set.union (capturedVars expr) (capturedVarsInList args)
-    | StructCons(fields) ->
-        let (_, nodes) = List.unzip fields
-        capturedVarsInList nodes
-    | FieldSelect(expr, _) -> capturedVars expr
-    | UnionCons(_, expr) -> capturedVars expr
-    | Match(expr, cases) ->
-        /// Compute the captured variables in all match cases continuations,
-        /// minus the variable bound in the corresponding match case.  This
-        /// 'folder' is used to fold over all match cases.
-        let folder (acc: Set<string>) (_, var, cont: Node<'E,'T>): Set<string> =
-            Set.union acc ((capturedVars cont).Remove var)
-        /// Captured variables in all match continuations
-        let cvConts = List.fold folder Set[] cases
-        Set.union (capturedVars expr) cvConts
-
-/// Compute the union of the captured variables in a list of AST nodes.
-and internal capturedVarsInList (nodes: List<Node<'E,'T>>): Set<string> =
-    /// Compute the free variables of 'node' and add them to the accumulator
-    let folder (acc: Set<string>) (node: Node<'E,'T> ) =
-        Set.union acc (capturedVars node)
->>>>>>> 778bdf1c
     List.fold folder Set[] nodes