--- conflicted
+++ resolved
@@ -1,4 +1,3 @@
-<<<<<<< HEAD
 // hyggec - The didactic compiler for the Hygge programming language.
 // Copyright (C) 2023 Technical University of Denmark
 // Author: Alceste Scalas <alcsc@dtu.dk>
@@ -10,7 +9,7 @@
 
 open AST
 open Type
-
+open TypeInference
 
 /// Representation of typing errors
 type TypeErrors = list<Position * string>
@@ -169,20 +168,23 @@
     | (t1, TVar(name)) ->
         // Expand the type variable; crash immediately if 'name' is not in 'env'
         isSubtypeOf env t1 (env.TypeVars.[name])
+    | (TUnion(_), TVar(_)) ->
+        // We need to expand the type variable to check if it's a union type
+        let expandedT2 = expandType env t2
+        match expandedT2 with
+        | TUnion(_) -> 
+            // Now we can check subtyping between the two union types
+            isSubtypeOf env t1 expandedT2
+        | _ -> false
     | (TStruct(fields1), TStruct(fields2)) ->
-        // A subtype struct must have at least the same fields of the supertype
-        if fields1.Length < fields2.Length then false
-        else
-            /// First n fields of the subtype struct, where n is the number of
-            /// fields of the supertype struct: we only check whether these
-            /// fields are compatible (the subtype can have more fields)
-            let fields1' = fields1[0..(fields2.Length-1)]
-            let (fieldNames1, fieldTypes1) = List.unzip fields1'
-            let (fieldNames2, fieldTypes2) = List.unzip fields2
-            if (fieldNames1 <> fieldNames2) then false
-            else
-                List.forall2 (fun t1 t2 -> isSubtypeOf env t1 t2)
-                             fieldTypes1 fieldTypes2
+        // 创建映射用于高效查找
+        let fieldMap1 = Map.ofList fields1
+        // 检查超类型中的所有字段是否存在于子类型中，并且类型兼容
+        fields2 |> List.forall (fun (fieldName, fieldType2) ->
+            match fieldMap1.TryFind fieldName with
+            | Some fieldType1 -> isSubtypeOf env fieldType1 fieldType2
+            | None -> false
+        )
     | (TUnion(cases1), TUnion(cases2)) ->
         /// Labels of the subtype union
         let (labels1, _) = List.unzip cases1
@@ -308,15 +310,16 @@
         match (typer env cond) with
         | Ok(tcond) when (isSubtypeOf env tcond.Type TBool) ->
             match ((typer env ifT), (typer env ifF)) with
-            | (Ok(tifT), Ok(tifF)) when (isSubtypeOf env tifT.Type tifF.Type) ->
-                Ok { Pos = node.Pos; Env = env; Type = tifT.Type;
-                     Expr = If(tcond, tifT, tifF) }
-            | (Ok(tifT), Ok(tifF)) when (isSubtypeOf env tifF.Type tifT.Type) ->
-                Ok { Pos = node.Pos; Env = env; Type = tifF.Type;
-                     Expr = If(tcond, tifT, tifF) }
             | (Ok(tifT), Ok(tifF)) ->
-                Error([(node.Pos, $"mismatching 'then' and 'else' types: "
-                               + $"%O{tifT.Type} and %O{tifF.Type}")])
+                // 尝试计算LUB，捕获可能的错误
+                try
+                    let resultType = TypeInference.computeLUB tifT.Type tifF.Type
+                    Ok { Pos = node.Pos; Env = env; Type = resultType;
+                         Expr = If(tcond, tifT, tifF) }
+                with ex ->
+                    Error([(node.Pos, $"mismatching 'then' and 'else' types: "
+                                   + $"%O{tifT.Type} and %O{tifF.Type}" 
+                                   + $" - {ex.Message}")])
             | otherwise -> mergeErrors otherwise
         | Ok(tcond) ->
             Error([(cond.Pos, $"'if' condition: expected type %O{TBool}, "
@@ -421,6 +424,9 @@
     | LetMut(name, init, scope) ->
         letTyper node.Pos env name init scope true
 
+    | LetRec(name, tpe, init, scope) ->
+        letRecTyper node.Pos env name tpe init scope
+
     | Assign(target, expr) ->
         match ((typer env target), (typer env expr)) with
         | (Ok(ttarget), Ok(texpr)) when (isSubtypeOf env texpr.Type ttarget.Type) ->
@@ -471,781 +477,6 @@
             Error(es)
         | Error(esBody), Error(esCond) -> 
             Error(esBody @ esCond)
-
-    | Lambda(args, body) ->
-        let (argNames, argPretypes) = List.unzip args
-        /// Duplicate names in 'lambda' arguments
-        let dups = Util.duplicates argNames
-        if not (dups.IsEmpty) then
-            Error([(node.Pos, $"duplicate argument names: %s{Util.formatSeq dups}")])
-        else
-            /// Tentatively-resolved types of all 'lambda' arguments
-            let tryResArgTypes = List.map (fun t -> resolvePretype env t) argPretypes
-            /// Errors (if any) which occurred during argument type resolution
-            let argTypeErrors = collectErrors tryResArgTypes
-            if not (argTypeErrors.IsEmpty) then Error(argTypeErrors)
-            else
-                /// List of resolved argument types
-                let resArgTypes = List.map getOkValue tryResArgTypes
-                /// Mapping from 'lambda' argument names to their resolved types
-                let funArgsTypes = Map(List.zip argNames resArgTypes)
-                /// Environment to type-check the function body, including the
-                /// argument names and types
-                let bodyEnv = {env with Vars = Util.addMaps env.Vars funArgsTypes}
-                match (typer bodyEnv body) with
-                | Ok(tbody) ->
-                    Ok { Pos = node.Pos; Env = env;
-                         Type = TFun(resArgTypes, tbody.Type);
-                         Expr = Lambda(args, tbody) }
-                | Error(es) -> Error(es)
-
-    | Application(expr, args) ->
-        match (typer env expr) with
-        | Ok(texpr) ->
-            match (expandType env texpr.Type) with
-            | TFun(funArgTypes, funRetType) ->
-                if funArgTypes.Length <> args.Length then
-                    Error([(node.Pos, $"applying function to %d{args.Length} arguments, "
-                                      + $"while it expects %d{funArgTypes.Length}")])
-                else
-                    /// Tentatively type-checked function call arguments
-                    let argTypings = List.map (fun n -> typer env n) args
-                    /// List of errors (if any) in argument typings
-                    let errs = collectErrors argTypings
-                    if not errs.IsEmpty then Error(errs)
-                    else
-                        /// List of well-typed function call arguments
-                        let targs = List.map getOkValue argTypings
-                        /// Does the given 'arg'ument have the given 't'ype?
-                        let isArgBadlyTyped (arg: TypedAST, t: Type) =
-                            not (isSubtypeOf arg.Env arg.Type t)
-                        /// Application arguments whose types doesn't match the
-                        /// corresponding type in 'funArgTypes'
-                        let badArgs = List.filter isArgBadlyTyped
-                                                   (List.zip targs funArgTypes)
-                        if not badArgs.IsEmpty then
-                            let errFormat (node: TypedAST, t: Type) =
-                                (node.Pos, $"expected argument of type %O{t}, found %O{node.Type}")
-                            let errors = List.map errFormat badArgs
-                            Error(errors)
-                        else
-                            Ok { Pos = node.Pos; Env = env; Type = funRetType;
-                                 Expr = Application(texpr, targs) }
-            | t ->
-                Error([(expr.Pos, $"cannot apply an expression of type %O{t} as a function")])
-        | Error(es) -> Error(es)
-
-    | StructCons(fields) ->
-        let (fieldNames, fieldNodes) = List.unzip fields
-        let dups = Util.duplicates fieldNames
-        if not (dups.IsEmpty) then
-            Error([(node.Pos, $"duplicate structure field names: %s{Util.formatSeq dups}")])
-        else
-            /// Typings (possibly with errors) of init expressions of all fields
-            let initTypings = List.map (fun n -> typer env n) fieldNodes
-            let errs = collectErrors initTypings
-            if not errs.IsEmpty then Error(errs)
-            else
-                /// Typed AST nodes of init expressions, for all struct fields
-                let typedInits = List.map getOkValue initTypings
-                /// Types of each struct field (derived from their init expr)
-                let fieldTypes = List.map (fun (t: TypedAST) -> t.Type) typedInits
-                /// Pairs of field names and their respective type
-                let fieldNamesTypes = List.zip fieldNames fieldTypes
-                /// Pairs of field names and typed AST node of init expression
-                let fieldsTypedInits = List.zip fieldNames typedInits
-                Ok { Pos = node.Pos; Env = env; Type = TStruct(fieldNamesTypes);
-                     Expr = Expr.StructCons(fieldsTypedInits)}
-
-    | FieldSelect(target, field) ->
-        match (typer env target) with
-        | Ok(texpr) ->
-            match (expandType env texpr.Type) with
-            | TStruct(fields) ->
-                let (fieldNames, fieldTypes) = List.unzip fields
-                if not (List.contains field fieldNames) then
-                    Error([(node.Pos, $"struct has no field called '%s{field}'")])
-                else
-                    let idx = List.findIndex (fun f -> f = field) fieldNames
-                    Ok { Pos = node.Pos; Env = env; Type = fieldTypes.[idx];
-                         Expr = FieldSelect(texpr, field)}
-            | _ -> Error([(node.Pos, $"cannot access field '%s{field}' "
-                                     + $"on expression of type %O{texpr.Type}")])
-        | Error(es) -> Error(es)
-
-    | Pointer(_) ->
-        Error([(node.Pos, "pointers cannot be type-checked (by design!)")])
-
-    | UnionCons(label, expr) ->
-        match (typer env expr) with
-        | Ok(texpr) ->
-            // We type the union instance with the most precise labelled union
-            // type that contains it
-            Ok { Pos = node.Pos; Env = env; Type = TUnion([label, texpr.Type]);
-                 Expr = UnionCons(label, texpr) }
-        | Error(es) -> Error(es)
-
-    | Match(expr, cases) ->
-        /// Duplicate labels in the pattern matching cases
-        let dups = Util.duplicates ((List.map (fun (label,_,_) -> label)) cases)
-        if not dups.IsEmpty then
-            Error([(expr.Pos, $"duplicate case labels in pattern matching: %s{Util.formatSeq dups}")])
-        else
-            match (typer env expr) with
-            | Ok(texpr) ->
-                match (expandType env texpr.Type) with
-                | TUnion(unionCases) ->
-                    let (unionLabels, unionTypes) = List.unzip unionCases
-                    /// The function 'caseTyper' is mapped over all
-                    /// 'unionCases': it looks for the matched label in
-                    /// 'unionLabels', extracts the corresponding type from
-                    /// 'unionTypes', and type-checks the match continuation by
-                    /// introducing the matched variable and type in the
-                    /// environment.
-                    let caseTyper (label, v, cont: UntypedAST): TypingResult =
-                        match (List.tryFindIndex (fun l -> l = label) unionLabels) with
-                        | Some(i) ->
-                            /// Updated environment for type-checking the union
-                            /// case continuation
-                            let env2 = {env with Vars = env.Vars.Add(v, unionTypes.[i])}
-                            typer env2 cont
-                        | None -> Error([(cont.Pos, $"invalid match case: %s{label}")])
-                    /// Typed continuations (possibly with errors)
-                    let tconts = List.map caseTyper cases
-                    /// Typing errors in continuations
-                    let errors = collectErrors tconts
-                    if errors.IsEmpty then
-                        /// Typed continuations, without errors
-                        let typedConts = List.map getOkValue tconts
-                        /// Desired type for all union cases (taken from the
-                        /// first union case)
-                        let matchType = typedConts.[0].Type
-                        /// Has the given AST node a "bad" type that is not a
-                        /// subtype of 'matchType'?
-                        let hasBadType (c: TypedAST) =
-                            not (isSubtypeOf env c.Type matchType)
-                        /// List of match continuation types that are not compatible
-                        /// with 'matchType'
-                        let badTypes = List.filter hasBadType typedConts.[1..]
-                        if badTypes.IsEmpty then
-                            /// Match case labels and variables
-                            let (caseLabels, caseVars, _) = List.unzip3 cases
-                            /// Typed match cases
-                            let tcases = List.zip3 caseLabels caseVars typedConts
-                            Ok { Pos = node.Pos; Env = env; Type = matchType;
-                                 Expr = Match(texpr, tcases)}
-                        else
-                            let errFmt (c: TypedAST) =
-                                (c.Pos, $"pattern match result type mismatch: "
-                                        + $"expected %O{matchType}, found %O{c.Type}")
-                            Error(List.map errFmt badTypes)
-                    else Error(errors)
-                | _ ->
-                    Error([(expr.Pos, $"cannot match on expression of type %O{texpr.Type}")])
-            | Error(es) -> Error(es)
-
-/// Compute the typing of a binary numerical operation, by computing and
-/// combining the typings of the 'lhs' and 'rhs'.  The argument 'descr' (used in
-/// error messages) specifies which expression is being typed, while 'pos'
-/// specifies its position.  In case the 'lhs' and 'rhs' have the same
-/// (numerical) type, return a tuple containing the type of the resulting
-/// numerical expression, and the typed ASTs of the 'lhs' and 'rhs'.  Otherwise,
-/// return type errors.
-and internal binaryNumericalOpTyper descr pos (env: TypingEnv)
-                                    (lhs: UntypedAST)
-                                    (rhs: UntypedAST): Result<Type * TypedAST * TypedAST, TypeErrors> =
-    let tlhs = typer env lhs
-    let trhs = typer env rhs
-    match (tlhs, trhs) with
-    | (Ok(ln), Ok(rn)) when (isSubtypeOf env ln.Type TInt)
-                            && (isSubtypeOf env rn.Type TInt) ->
-        Ok(TInt, ln, rn)
-    | (Ok(ln), Ok(rn)) when (isSubtypeOf env ln.Type TFloat)
-                            && (isSubtypeOf env rn.Type TFloat) ->
-        Ok(TFloat, ln, rn)
-    | (Ok(t1), Ok(t2)) ->
-        Error([(pos, $"%s{descr}: expected arguments of a same type "
-                     + $"between %O{TInt} or %O{TFloat}, "
-                     + $"found %O{t1.Type} and %O{t2.Type}")])
-    | otherwise -> mergeErrors otherwise
-
-/// Perform the typing of a binary logical operation, by computing the typings
-/// of the 'lhs' and 'rhs'.  The argument 'descr' (used in error messages)
-/// specifies which expression is being typed, while 'pos' specifies its
-/// position.  In case the 'lhs' and 'rhs' have type Bool, return a tuple
-/// containing the typed ASTs of the 'lhs' and 'rhs'. Otherwise, return type
-/// errors.
-and internal binaryBooleanOpTyper descr pos (env: TypingEnv)
-                                  (lhs: UntypedAST)
-                                  (rhs: UntypedAST): Result<TypedAST * TypedAST, TypeErrors> =
-    let tlhs = typer env lhs
-    let trhs = typer env rhs
-    match (tlhs, trhs) with
-    | (Ok(ln), Ok(rn)) when (isSubtypeOf env ln.Type TBool)
-                            && (isSubtypeOf env rn.Type TBool) ->
-        Ok(ln, rn)
-    | (Ok(t1), Ok(t2)) ->
-        Error([(pos, $"logical '%s{descr}': expected arguments of type %O{TBool}, "
-                     + $"found %O{t1.Type} and %O{t2.Type}")])
-    | otherwise -> mergeErrors otherwise
-
-/// Perform the typing of a relation between numerical values, by computing the
-/// typings of the 'lhs' and 'rhs'.  The argument 'descr' (used in error
-/// messages) specifies which expression is being typed, while 'pos' specifies
-/// its position.  In case the 'lhs' and 'rhs' have the same (numerical) type,
-/// return a tuple containing the typed ASTs of the 'lhs' and 'rhs'. Otherwise,
-/// return type errors.
-and internal numericalRelationTyper descr pos (env: TypingEnv)
-                                    (lhs: UntypedAST)
-                                    (rhs: UntypedAST): Result<TypedAST * TypedAST, TypeErrors> =
-    let tlhs = typer env lhs
-    let trhs = typer env rhs
-    match (tlhs, trhs) with
-    | (Ok(ln), Ok(rn)) when (isSubtypeOf env ln.Type TInt)
-                            && (isSubtypeOf env rn.Type TInt) ->
-        Ok(ln, rn)
-    | (Ok(ln), Ok(rn)) when (isSubtypeOf env ln.Type TFloat)
-                            && (isSubtypeOf env rn.Type TFloat) ->
-        Ok(ln, rn)
-    | (Ok(t1), Ok(t2)) ->
-        Error([(pos, $"relation '%s{descr}': expected arguments of a same type "
-                     + $"between %O{TInt} or %O{TFloat}, "
-                     + $"found %O{t1.Type} and %O{t2.Type}")])
-    | otherwise -> mergeErrors otherwise
-
-/// Perform the typing of the argument of a 'print' or 'println' expression at
-/// the given 'pos'ition, using the given 'env'ironment.  The argument 'descr'
-/// (used in error messages) specifies which expression is being typed, while
-/// 'pos' specifies its position.  Return a typed argument in case of success.
-/// Otherwise, return type errors.
-and internal printArgTyper descr pos (env: TypingEnv) (arg: UntypedAST): Result<TypedAST, TypeErrors> =
-    /// Types of values that can be printed.
-    let printables = [TBool; TInt; TFloat; TString]
-    match (typer env arg) with
-    | Ok(targ) when List.exists (isSubtypeOf env targ.Type) printables ->
-        Ok(targ)
-    | Ok(targ)->
-        Error([(pos, $"%s{descr}: expected argument of a type among "
-                        + $"%s{Util.formatAsSet printables}, found %O{targ}")])
-    | Error(es) -> Error(es)
-
-/// Perform the typing of a 'let...' binding (without type annotations).  The
-/// arguments are: the 'pos'ition of the "let..." expression, the typing
-/// 'env'ironment, the 'name' of the declared variable, the 'init'ialisation AST
-/// node, and the 'scope' expression of the 'let...' binder.
-and internal letTyper pos (env: TypingEnv) (name: string) (init: UntypedAST)
-                      (scope: UntypedAST) (isMutable: bool): TypingResult =
-    match (typer env init) with
-    | Ok(tinit) ->
-        /// Variables and types to type-check the 'let...' scope: we add the
-        /// newly-declared variable and its type (obtained fron the 'init'
-        /// sub-expression) to the typing environment
-        let envVars2 = env.Vars.Add(name, tinit.Type)
-        /// Mutable variables in the 'let...' scope: if we are declaring an
-        /// immutable variable, we remove it from the known mutables
-        /// variables (if present); otherwise, if we are declaring a mutable
-        /// variable, we add it to the known mutable variables.
-        let envMutVars2 = if isMutable then env.Mutables.Add(name)
-                                       else env.Mutables.Remove(name)
-        /// Environment for type-checking the 'let...' scope
-        let env2 = {env with Vars = envVars2
-                             Mutables = envMutVars2}
-        match (typer env2 scope) with // Recursively type the scope
-        | Ok(tscope) ->
-            /// Typed "let" expression to be returned
-            let tLetExpr = if isMutable then LetMut(name, tinit, tscope)
-                                        else Let(name, tinit, tscope)
-            Ok { Pos = pos; Env = env; Type = tscope.Type;
-                 Expr = tLetExpr }
-        | Error(es) -> Error(es)
-    | Error(es) -> Error(es)
-
-/// Perform the typing of a 'let...' binding with a type annotation.  The
-/// arguments are: the 'pos'ition of the "let..." expression, the typing
-/// 'env'ironment, the 'name' of the declared variable, its pretype annotation
-/// ('tannot'), the 'init'ialisation AST node, and the 'scope' of the 'let...'
-/// binder.
-and internal letTypeAnnotTyper pos (env: TypingEnv) (name: string)
-                               (tannot: PretypeNode) (init: UntypedAST)
-                               (scope: UntypedAST): TypingResult =
-    match (resolvePretype env tannot) with
-    | Ok(letVariableType) ->
-        match (typer env init) with
-        | Ok(tinit) ->
-            if not (isSubtypeOf env tinit.Type letVariableType)
-                then Error [(pos, $"variable '%s{name}' of type %O{letVariableType} "
-                                  + $"initialized with expression of incompatible type %O{tinit.Type}")]
-                else
-                    /// Variables and types to type-check the 'let...' scope: we
-                    /// add the newly-declared variable and its type (obtained
-                    /// fron the resolved type annotation) to the typing
-                    /// environment
-                    let envVars2 = env.Vars.Add(name, letVariableType)
-                    /// Mutable variables in the 'let...' scope: since we are
-                    /// declaring an immutable variable, we remove it from the
-                    /// known mutables variables (if present).
-                    let envMutVars2 = env.Mutables.Remove(name)
-                    /// Environment for type-checking the 'let...' scope
-                    let env2 = { env with Vars = envVars2
-                                          Mutables = envMutVars2 }
-                    match (typer env2 scope) with // Recursively type the scope
-                    | Ok(tscope) ->
-                        /// Typed "let" expression to be returned
-                        let tLetExpr = LetT(name, tannot, tinit, tscope)
-                        Ok { Pos = pos; Env = env; Type = tscope.Type;
-                             Expr = tLetExpr }
-                    | Error(es) -> Error(es)
-        | Error(es) -> Error(es)
-    | Error(es) -> Error(es)
-
-
-/// Perform type checking of the given untyped AST.  Return a well-typed AST in
-/// case of success, or a sequence of error messages in case of failure.
-let typecheck (node: UntypedAST): TypingResult =
-=======
-// hyggec - The didactic compiler for the Hygge programming language.
-// Copyright (C) 2023 Technical University of Denmark
-// Author: Alceste Scalas <alcsc@dtu.dk>
-// Released under the MIT license (see LICENSE.md for details)
-
-/// Type definitions and functions for type-checking an untyped Hygge AST, and
-/// translating it into a typed AST.
-module Typechecker
-
-open AST
-open Type
-open TypeInference
-
-/// Representation of typing errors
-type TypeErrors = list<Position * string>
-
-
-/// A typing environment, with information used for typing a program expression.
-type TypingEnv = {
-    /// Mapping from the variables names in the current scope to their type.
-    Vars: Map<string, Type>
-    /// Mapping from type aliases in the current scope to their definition.
-    TypeVars: Map<string, Type>
-    /// Mutable variables in the current scope.
-    Mutables: Set<string>
-} with
-    /// Return a compact and readable representation of the typing environment.
-    override this.ToString(): string =
-                 "{" + $"vars: %s{Util.formatMap this.Vars}; "
-                     + $"types: %s{Util.formatMap this.TypeVars}"
-                     + $"mutable vars: %s{Util.formatAsSet this.Mutables}"
-                     + "}"
-
-
-/// A type alias for a typed AST, where there is a typing environment and typing
-/// information in each node.
-type TypedAST = AST.Node<TypingEnv, Type>
-
-
-/// A type alias for a typed expression within a typed AST, where there is a
-/// typing environment and typing information in each node.
-type TypedExpr = AST.Expr<TypingEnv, Type>
-
-
-/// Result of a typing computation: a typed AST, or a list of errors with
-/// positions.
-type TypingResult = Result<TypedAST, TypeErrors>
-
-
-/// Auxiliary function that takes 2 Results, combines their Error contents into
-/// a single Error instance, and returns it.  This function expects that at
-/// least one of the two Results is an Error.
-let internal mergeErrors (r1: Result<'A, TypeErrors>, r2: Result<'A, TypeErrors>): Result<'B, TypeErrors> =
-    match (r1, r2) with
-    | (Ok(_), Error(es)) -> Error(es)
-    | (Error(es), Ok(_)) -> Error(es)
-    | (Error(es1), Error(es2)) -> Error(es1 @ es2)
-    | (ok1, ok2) -> failwith $"BUG: expecting at least one Error, got %O{ok1}, %O{ok2}"
-
-
-/// Retrieve a list of all errors from a list of results.
-let internal collectErrors (rs: List<Result<'R, List<'E>>>): List<'E> =
-    let getError (x: Result<'R, List<'E>>): List<'E> = match x with
-                                                       | Ok(_) -> []
-                                                       | Error(es) -> es
-    List.collect id (List.map getError rs)
-
-
-/// Get an Ok value from a Result, and fail immediately if it is an Error.
-let internal getOkValue (x: Result<'R,'E>): 'R =
-    match x with
-    | Ok(t) -> t
-    | Error(es) -> failwith $"BUG: unexpected error: %O{es}"
-
-
-/// Transform the given pretype into a full-fledget type, if possible, using the
-/// given environment.  Return the resulting Type, or errors.
-let rec internal resolvePretype (env: TypingEnv) (pt: AST.PretypeNode): Result<Type, TypeErrors> =
-    match pt.Pretype with
-    | Pretype.TId(name) ->
-        match (lookupTypeVar env name) with
-        | Some(t) -> Ok(t)
-        | None -> Error([(pt.Pos, $"reference to undefined type: %s{name}")])
-    | Pretype.TFun(argPretypes, retPretype) ->
-        /// Lambda argument types (possibly with errors)
-        let argTypes = List.map (fun a -> resolvePretype env a) argPretypes
-        /// Lambda return type, or error
-        let returnType = resolvePretype env retPretype
-        /// Errors occurred while resolving 'argPretypes' or 'retPretypes'
-        let errors = collectErrors (argTypes @ [returnType])
-        if not errors.IsEmpty then Error(errors)
-        else
-            let argTypes = List.map getOkValue argTypes
-            let returnType = getOkValue returnType
-            Ok(TFun(argTypes, returnType))
-    | Pretype.TStruct(fields) ->
-        /// Struct field names and pretypes
-        let (fieldNames, fieldPretypes) = List.unzip fields
-        /// List of duplicate field names
-        let dups = Util.duplicates fieldNames
-        if not dups.IsEmpty then
-            Error([(pt.Pos, $"duplicate field names in struct type: %s{Util.formatSeq dups}")])
-        else
-            /// List of field types (possibly with errors)
-            let fieldTypes = List.map (fun a -> resolvePretype env a) fieldPretypes
-            /// Errors occurred while resolving 'fieldPretypes'
-            let errors = collectErrors fieldTypes
-            if not errors.IsEmpty then Error(errors)
-            else
-                /// Type of each struct field
-                let fieldTypes = List.map getOkValue fieldTypes
-                Ok(TStruct(List.zip fieldNames fieldTypes))
-    | Pretype.TUnion(cases) ->
-        /// Union type labels and pretypes
-        let (caseLabels, casePretypes) = List.unzip cases
-        /// List of duplicate label names
-        let dups = Util.duplicates caseLabels
-        if not dups.IsEmpty then
-            Error([(pt.Pos, $"duplicate label names in union type: %s{Util.formatSeq dups}")])
-        else
-            /// List of case types (possibly with errors)
-            let caseTypes = List.map (fun a -> resolvePretype env a) casePretypes
-            /// Errors occurred while resolving 'caseTypes'
-            let errors = collectErrors caseTypes
-            if not errors.IsEmpty then Error(errors)
-            else
-                /// Type of each union case
-                let caseTypes = List.map getOkValue caseTypes
-                Ok(TUnion(List.zip caseLabels caseTypes))
-
-/// Resolve a type variable using the given typing environment: optionally
-/// return the Type corresponding to variable 'name', or None if 'name' is not
-/// defined in the given environment.
-and internal lookupTypeVar (env: TypingEnv) (name: string): Option<Type> =
-    // Mapping between type names and known basic types
-    let btmap = Map (List.map (fun t -> (t.ToString(), t)) Type.basicTypes)
-    match (btmap.TryFind name) with
-    | Some(t) -> Some(t)
-    | None ->
-        // Let's check whether we are dealing with a type alias.  Note that we
-        // do *not* recursively resolve the type alias with its definition
-        match (env.TypeVars.TryFind(name)) with
-        | Some(_) -> Some(TVar(name))
-        | None -> None
-
-
-/// Expand the given type 't' according to the given typing 'env'ironment.  If
-/// the given type is a type variable, perform a recursive look-up in the
-/// environment, until its actual type definition (i.e. a type that is not just
-/// a type variable) is reached and returned.  If the given type is not a type
-/// variable, it is just returned immediately.
-let rec expandType (env: TypingEnv) (t: Type): Type =
-    match t with
-    | TVar(name) ->
-        // Recursive look-up. Crash immediately if 'name' is not in 'env'
-        expandType  env (env.TypeVars.[name])
-    | other -> other
-
-
-/// Check whether 't1' is subtype of 't2' in the typing environment 'env'.
-let rec isSubtypeOf (env: TypingEnv) (t1: Type) (t2: Type): bool =
-    match (t1, t2) with
-    | (t1, t2) when t1 = t2
-        -> true // Straightforward equality between types
-    | (TVar(name), t2) ->
-        // Expand the type variable; crash immediately if 'name' is not in 'env'
-        isSubtypeOf env (env.TypeVars.[name]) t2
-    | (t1, TVar(name)) ->
-        // Expand the type variable; crash immediately if 'name' is not in 'env'
-        isSubtypeOf env t1 (env.TypeVars.[name])
-    | (TUnion(_), TVar(_)) ->
-        // We need to expand the type variable to check if it's a union type
-        let expandedT2 = expandType env t2
-        match expandedT2 with
-        | TUnion(_) -> 
-            // Now we can check subtyping between the two union types
-            isSubtypeOf env t1 expandedT2
-        | _ -> false
-    | (TStruct(fields1), TStruct(fields2)) ->
-        // 创建映射用于高效查找
-        let fieldMap1 = Map.ofList fields1
-        // 检查超类型中的所有字段是否存在于子类型中，并且类型兼容
-        fields2 |> List.forall (fun (fieldName, fieldType2) ->
-            match fieldMap1.TryFind fieldName with
-            | Some fieldType1 -> isSubtypeOf env fieldType1 fieldType2
-            | None -> false
-        )
-    | (TUnion(cases1), TUnion(cases2)) ->
-        /// Labels of the subtype union
-        let (labels1, _) = List.unzip cases1
-        /// Labels of the supertype union
-        let (labels2, _) = List.unzip cases2
-        // A subtype union must have a subset of the labels of the supertype
-        if not (Set.isSubset (Set(labels1)) (Set(labels2))) then false
-        else
-            // A label that appears in both the subtype and supertype unions
-            // must have a subtyped argument in the subtype union
-            let map1 = Map.ofList cases1
-            let map2 = Map.ofList cases2
-            List.forall (fun l -> isSubtypeOf env map1.[l] map2.[l]) labels1
-    | (_, _) -> false
-
-
-/// Perform type checking on an untyped AST, using the given typing environment.
-/// Return a well-typed AST in case of success, or a sequence of error messages
-/// in case of failure.
-let rec internal typer (env: TypingEnv) (node: UntypedAST): TypingResult =
-    match node.Expr with
-    | UnitVal ->
-        Ok { Pos = node.Pos; Env = env; Type = TUnit; Expr = UnitVal }
-    | BoolVal(v) ->
-        Ok { Pos = node.Pos; Env = env; Type = TBool; Expr = BoolVal(v) }
-    | IntVal(v) ->
-        Ok { Pos = node.Pos; Env = env; Type = TInt; Expr = IntVal(v) }
-    | FloatVal(v) ->
-        Ok { Pos = node.Pos; Env = env; Type = TFloat; Expr = FloatVal(v) }
-    | StringVal(v) ->
-        Ok { Pos = node.Pos; Env = env; Type = TString; Expr = StringVal(v) }
-
-    | Var(name) ->
-        match (env.Vars.TryFind name) with
-        | Some(tpe) ->
-            Ok { Pos = node.Pos; Env = env; Type = tpe; Expr = Var(name) }
-        | None ->
-            Error([(node.Pos, $"undefined variable: %s{name}")])
-
-    | Add(lhs, rhs) ->
-        match (binaryNumericalOpTyper "addition" node.Pos env lhs rhs) with
-        | Ok(tpe, tlhs, trhs) ->
-            Ok { Pos = node.Pos; Env = env; Type = tpe; Expr = Add(tlhs, trhs) }
-        | Error(es) -> Error(es)
-
-    | Mult(lhs, rhs) ->
-        match (binaryNumericalOpTyper "multiplication" node.Pos env lhs rhs) with
-        | Ok(tpe, tlhs, trhs) ->
-            Ok { Pos = node.Pos; Env = env; Type = tpe; Expr = Mult(tlhs, trhs) }
-        | Error(es) -> Error(es)
-
-    | And(lhs, rhs) ->
-        match (binaryBooleanOpTyper "and" node.Pos env lhs rhs) with
-        | Ok(tlhs, trhs) ->
-            Ok { Pos = node.Pos; Env = env; Type = TBool; Expr = And(tlhs, trhs) }
-        | Error(es) -> Error(es)
-
-    | Or(lhs, rhs) ->
-        match (binaryBooleanOpTyper "or" node.Pos env lhs rhs) with
-        | Ok(tlhs, trhs) ->
-            Ok { Pos = node.Pos; Env = env; Type = TBool; Expr = Or(tlhs, trhs) }
-        | Error(es) -> Error(es)
-
-    | Not(arg) ->
-        match (typer env arg) with
-        | Ok(targ) when (isSubtypeOf env targ.Type TBool) ->
-            Ok { Pos = node.Pos; Env = env; Type = TBool; Expr = Not(targ) }
-        | Ok(targ) ->
-            Error([(node.Pos, $"logical 'not': expected argument of type %O{TBool}, "
-                              + $"found %O{targ.Type}")])
-        | Error(es) -> Error(es)
-
-    | Eq(lhs, rhs) ->
-        match (numericalRelationTyper "equal to" node.Pos env lhs rhs) with
-        | Ok(tlhs, trhs) ->
-            Ok { Pos = node.Pos; Env = env; Type = TBool; Expr = Eq(tlhs, trhs) }
-        | Error(es) -> Error(es)
-
-    | Less(lhs, rhs) ->
-        match (numericalRelationTyper "less than" node.Pos env lhs rhs) with
-        | Ok(tlhs, trhs) ->
-            Ok { Pos = node.Pos; Env = env; Type = TBool; Expr = Less(tlhs, trhs) }
-        | Error(es) -> Error(es)
-
-    | ReadInt ->
-        Ok {Pos = node.Pos; Env = env; Type = TInt; Expr = ReadInt}
-
-    | ReadFloat ->
-        Ok {Pos = node.Pos; Env = env; Type = TFloat; Expr = ReadFloat}
-
-    | Print(arg) ->
-        match (printArgTyper "print" node.Pos env arg) with
-        | Ok(targ) -> Ok {Pos = node.Pos; Env = env; Type = TUnit; Expr = Print(targ)}
-        | Error(es) -> Error(es)
-
-    | PrintLn(arg) ->
-        match (printArgTyper "println" node.Pos env arg) with
-        | Ok(targ) -> Ok {Pos = node.Pos; Env = env; Type = TUnit; Expr = PrintLn(targ)}
-        | Error(es) -> Error(es)
-
-    | If(cond, ifT, ifF) ->
-        match (typer env cond) with
-        | Ok(tcond) when (isSubtypeOf env tcond.Type TBool) ->
-            match ((typer env ifT), (typer env ifF)) with
-            | (Ok(tifT), Ok(tifF)) ->
-                // 尝试计算LUB，捕获可能的错误
-                try
-                    let resultType = TypeInference.computeLUB tifT.Type tifF.Type
-                    Ok { Pos = node.Pos; Env = env; Type = resultType;
-                         Expr = If(tcond, tifT, tifF) }
-                with ex ->
-                    Error([(node.Pos, $"mismatching 'then' and 'else' types: "
-                                   + $"%O{tifT.Type} and %O{tifF.Type}" 
-                                   + $" - {ex.Message}")])
-            | otherwise -> mergeErrors otherwise
-        | Ok(tcond) ->
-            Error([(cond.Pos, $"'if' condition: expected type %O{TBool}, "
-                              + $"found %O{tcond.Type}")])
-        | Error(es) -> Error(es)
-
-    | Seq(nodes) ->
-        // We type-check all nodes, then see whether there is any error
-        let typingResults = List.map (fun n -> typer env n) nodes
-        let errors = collectErrors typingResults
-        if errors.IsEmpty then
-            let typedNodes = List.map getOkValue typingResults
-            let typing = match (List.tryLast typedNodes) with
-                         | Some(n) -> n.Type // Take the typing of last node
-                         | None -> TUnit // Empty sequence
-            Ok {Pos = node.Pos; Env = env; Type = typing; Expr = Seq(typedNodes)}
-        else Error(errors)
-
-    | Type(name, def, scope) ->
-        // List of known basic type identifiers
-        let basicTypeNames = List.map (fun t -> t.ToString()) Type.basicTypes
-        if List.contains name basicTypeNames then
-            Error([(node.Pos, $"cannot redefine basic type '%s{name}'")])
-        else
-            match def.Pretype with
-            | Pretype.TId(tname) when tname = name ->
-                // The type definition is something like:  type T = T
-                Error([(node.Pos, $"invalid recursive definition for type %s{name}")])
-            | _ ->
-                // We disallow the redefinition of type aliases.  This avoids
-                // tricky corner cases and simplifies the handling of typing
-                // environments.
-                match (lookupTypeVar env name) with
-                | Some(_) ->
-                    Error([(node.Pos, $"type '%s{name}' is already defined")])
-                | None ->
-                    /// Extended typing environment where the type variable
-                    /// being defined maps to 'unit' (although any other type
-                    /// would work).  This allows for recursive type definitions
-                    let env2 = {env with TypeVars = env.TypeVars.Add(name, TUnit)}
-                    match (resolvePretype env2 def) with
-                    | Ok(resDef) ->
-                        /// Environment to type-check the 'scope' of the type
-                        /// variable.  We add the new type variable to this
-                        /// environment, mapped to the resolved type definition.
-                        let scopeEnv =
-                            {env with TypeVars = env.TypeVars.Add(name, resDef)}
-                        match (typer scopeEnv scope) with
-                        | Ok(tscope) ->
-                            // We now need to check that the return type of the
-                            // 'scope' of this type definition is also valid
-                            // _outside_ the type definition, i.e. the return
-                            // type does not capture the type variable being
-                            // defined.  To this end, we expand the return type,
-                            // and check whether the type variable being defined
-                            // still occurs in it.
-
-                            /// Expanded return type of the 'scope' expression.
-                            let scopeType = expandType scopeEnv tscope.Type
-                            /// Set of free type variables in the 'scope' type.
-                            let scopeTypeFV = freeTypeVars scopeType
-                            if (scopeTypeFV.Contains name) then
-                                Error([(scope.Pos,
-                                        $"type variable '%s{name} exits its scope")])
-                            else
-                               Ok {Pos = node.Pos; Env = env; Type = scopeType;
-                                   Expr = Type(name, def, tscope)}
-                        | Error(es) -> Error(es)
-                    | Error(es) -> Error(es)
-
-    | Ascription(ascr, expr) ->
-        let tascr = resolvePretype env ascr
-        let texpr = typer env expr
-        match (tascr, texpr) with
-        | (Ok(tascr), Ok(texpr)) when (isSubtypeOf env (texpr.Type) tascr) ->
-            Ok { Pos = node.Pos; Env = env; Type = tascr; Expr = Ascription(ascr, texpr) }
-        | (Ok(tascr), Ok(texpr)) ->
-            Error([(node.Pos, $"expression type %O{texpr.Type} does not match "
-                              + $"ascription type %O{tascr}")])
-        | (Ok(_), Error(es)) -> Error(es)
-        | (Error(es), tn) ->
-            let terrs = match tn with
-                        | Ok(_) -> es
-                        | Error(es2) -> es @ es2
-            Error(terrs)
-
-    | Assertion(arg) ->
-        match (typer env arg) with
-        | Ok(targ) when (isSubtypeOf env targ.Type TBool) ->
-            Ok { Pos = node.Pos; Env = env; Type = TUnit; Expr = Assertion(targ) }
-        | Ok(targ) ->
-            Error([(node.Pos, $"assertion: expected argument of type %O{TBool}, "
-                              + $"found %O{targ.Type}")])
-        | Error(es) -> Error(es)
-
-    | Let(name, init, scope) ->
-        letTyper node.Pos env name init scope false
-
-    | LetT(name, tpe, init, scope) ->
-        letTypeAnnotTyper node.Pos env name tpe init scope
-
-    | LetMut(name, init, scope) ->
-        letTyper node.Pos env name init scope true
-
-    | LetRec(name, tpe, init, scope) ->
-        letRecTyper node.Pos env name tpe init scope
-
-    | Assign(target, expr) ->
-        match ((typer env target), (typer env expr)) with
-        | (Ok(ttarget), Ok(texpr)) when (isSubtypeOf env texpr.Type ttarget.Type) ->
-            match ttarget.Expr with
-            | Var(name) ->
-                if (env.Mutables.Contains name) then
-                    Ok { Pos = node.Pos; Env = env; Type = ttarget.Type;
-                         Expr = Assign(ttarget, texpr) }
-                else
-                    Error([(node.Pos,
-                            $"assignment to non-mutable variable %s{name}")])
-            | FieldSelect(_, _) ->
-                Ok { Pos = node.Pos; Env = env; Type = ttarget.Type;
-                     Expr = Assign(ttarget, texpr) }
-            | _ -> Error([(node.Pos, "invalid assignment target")])
-        | (Ok(ttarget), Ok(texpr)) ->
-            Error([(texpr.Pos,
-                    $"expected an expression of type %O{ttarget.Type}, "
-                    + $" found %O{texpr.Type}")])
-        | (Error(es), Ok(_)) -> Error(es)
-        | (Ok(_), Error(es)) -> Error(es)
-        | (Error(es1), Error(es2)) -> Error(es1 @ es2)
-
-    | While(cond, body) ->
-        match ((typer env cond), (typer env body)) with
-        | (Ok(tcond), Ok(tbody)) when (isSubtypeOf env tcond.Type TBool) ->
-            Ok { Pos = node.Pos; Env = env; Type = TUnit; Expr = While(tcond, tbody)}
-        | (Ok(tcond), Ok(_)) ->
-            Error([(tcond.Pos, $"'while' condition: expected type %O{TBool}, "
-                               + $"found %O{tcond.Type}")])
-        | Ok(tcond), Error(es) ->
-            Error((tcond.Pos, $"'while' condition: expected type %O{TBool}, "
-                              + $"found %O{tcond.Type}") :: es)
-        | Error(es), Ok(_) -> Error(es)
-        | Error(esCond), Error(esBody) -> Error(esCond @ esBody)
 
     | Lambda(args, body) ->
         let (argNames, argPretypes) = List.unzip args
@@ -1609,5 +840,4 @@
 /// Perform type checking of the given untyped AST.  Return a well-typed AST in
 /// case of success, or a sequence of error messages in case of failure.
 let typecheck (node: UntypedAST): TypingResult =
->>>>>>> 778bdf1c
     typer { Vars = Map[]; TypeVars = Map[]; Mutables = Set[] } node